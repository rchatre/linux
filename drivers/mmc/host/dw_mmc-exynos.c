/*
 * Exynos Specific Extensions for Synopsys DW Multimedia Card Interface driver
 *
 * Copyright (C) 2012, Samsung Electronics Co., Ltd.
 *
 * This program is free software; you can redistribute it and/or modify
 * it under the terms of the GNU General Public License as published by
 * the Free Software Foundation; either version 2 of the License, or
 * (at your option) any later version.
 */

#include <linux/module.h>
#include <linux/platform_device.h>
#include <linux/clk.h>
#include <linux/mmc/host.h>
#include <linux/mmc/dw_mmc.h>
#include <linux/mmc/mmc.h>
#include <linux/of.h>
#include <linux/of_gpio.h>
#include <linux/slab.h>

#include "dw_mmc.h"
#include "dw_mmc-pltfm.h"

#define NUM_PINS(x)			(x + 2)

#define SDMMC_CLKSEL			0x09C
#define SDMMC_CLKSEL_CCLK_SAMPLE(x)	(((x) & 7) << 0)
#define SDMMC_CLKSEL_CCLK_DRIVE(x)	(((x) & 7) << 16)
#define SDMMC_CLKSEL_CCLK_DIVIDER(x)	(((x) & 7) << 24)
#define SDMMC_CLKSEL_GET_DRV_WD3(x)	(((x) >> 16) & 0x7)
#define SDMMC_CLKSEL_TIMING(x, y, z)	(SDMMC_CLKSEL_CCLK_SAMPLE(x) |	\
					SDMMC_CLKSEL_CCLK_DRIVE(y) |	\
					SDMMC_CLKSEL_CCLK_DIVIDER(z))
#define SDMMC_CLKSEL_WAKEUP_INT		BIT(11)

#define EXYNOS4210_FIXED_CIU_CLK_DIV	2
#define EXYNOS4412_FIXED_CIU_CLK_DIV	4

/* Block number in eMMC */
#define DWMCI_BLOCK_NUM		0xFFFFFFFF

#define SDMMC_EMMCP_BASE	0x1000
#define SDMMC_MPSECURITY	(SDMMC_EMMCP_BASE + 0x0010)
#define SDMMC_MPSBEGIN0		(SDMMC_EMMCP_BASE + 0x0200)
#define SDMMC_MPSEND0		(SDMMC_EMMCP_BASE + 0x0204)
#define SDMMC_MPSCTRL0		(SDMMC_EMMCP_BASE + 0x020C)

/* SMU control bits */
#define DWMCI_MPSCTRL_SECURE_READ_BIT		BIT(7)
#define DWMCI_MPSCTRL_SECURE_WRITE_BIT		BIT(6)
#define DWMCI_MPSCTRL_NON_SECURE_READ_BIT	BIT(5)
#define DWMCI_MPSCTRL_NON_SECURE_WRITE_BIT	BIT(4)
#define DWMCI_MPSCTRL_USE_FUSE_KEY		BIT(3)
#define DWMCI_MPSCTRL_ECB_MODE			BIT(2)
#define DWMCI_MPSCTRL_ENCRYPTION		BIT(1)
#define DWMCI_MPSCTRL_VALID			BIT(0)

#define EXYNOS_CCLKIN_MIN	50000000	/* unit: HZ */

/* Variations in Exynos specific dw-mshc controller */
enum dw_mci_exynos_type {
	DW_MCI_TYPE_EXYNOS4210,
	DW_MCI_TYPE_EXYNOS4412,
	DW_MCI_TYPE_EXYNOS5250,
	DW_MCI_TYPE_EXYNOS5420,
<<<<<<< HEAD
=======
	DW_MCI_TYPE_EXYNOS5420_SMU,
>>>>>>> d8ec26d7
};

/* Exynos implementation specific driver private data */
struct dw_mci_exynos_priv_data {
	enum dw_mci_exynos_type		ctrl_type;
	u8				ciu_div;
	u32				sdr_timing;
	u32				ddr_timing;
	u32				cur_speed;
};

static struct dw_mci_exynos_compatible {
	char				*compatible;
	enum dw_mci_exynos_type		ctrl_type;
} exynos_compat[] = {
	{
		.compatible	= "samsung,exynos4210-dw-mshc",
		.ctrl_type	= DW_MCI_TYPE_EXYNOS4210,
	}, {
		.compatible	= "samsung,exynos4412-dw-mshc",
		.ctrl_type	= DW_MCI_TYPE_EXYNOS4412,
	}, {
		.compatible	= "samsung,exynos5250-dw-mshc",
		.ctrl_type	= DW_MCI_TYPE_EXYNOS5250,
	}, {
		.compatible	= "samsung,exynos5420-dw-mshc",
		.ctrl_type	= DW_MCI_TYPE_EXYNOS5420,
<<<<<<< HEAD
=======
	}, {
		.compatible	= "samsung,exynos5420-dw-mshc-smu",
		.ctrl_type	= DW_MCI_TYPE_EXYNOS5420_SMU,
>>>>>>> d8ec26d7
	},
};

static int dw_mci_exynos_priv_init(struct dw_mci *host)
{
	struct dw_mci_exynos_priv_data *priv = host->priv;

	if (priv->ctrl_type == DW_MCI_TYPE_EXYNOS5420_SMU) {
		mci_writel(host, MPSBEGIN0, 0);
		mci_writel(host, MPSEND0, DWMCI_BLOCK_NUM);
		mci_writel(host, MPSCTRL0, DWMCI_MPSCTRL_SECURE_WRITE_BIT |
			   DWMCI_MPSCTRL_NON_SECURE_READ_BIT |
			   DWMCI_MPSCTRL_VALID |
			   DWMCI_MPSCTRL_NON_SECURE_WRITE_BIT);
	}

	return 0;
}

static int dw_mci_exynos_setup_clock(struct dw_mci *host)
{
	struct dw_mci_exynos_priv_data *priv = host->priv;
	unsigned long rate = clk_get_rate(host->ciu_clk);

<<<<<<< HEAD
	if (priv->ctrl_type == DW_MCI_TYPE_EXYNOS5250 ||
		priv->ctrl_type == DW_MCI_TYPE_EXYNOS5420)
		host->bus_hz /= (priv->ciu_div + 1);
	else if (priv->ctrl_type == DW_MCI_TYPE_EXYNOS4412)
		host->bus_hz /= EXYNOS4412_FIXED_CIU_CLK_DIV;
	else if (priv->ctrl_type == DW_MCI_TYPE_EXYNOS4210)
		host->bus_hz /= EXYNOS4210_FIXED_CIU_CLK_DIV;
=======
	host->bus_hz = rate / (priv->ciu_div + 1);
	return 0;
}

#ifdef CONFIG_PM_SLEEP
static int dw_mci_exynos_suspend(struct device *dev)
{
	struct dw_mci *host = dev_get_drvdata(dev);

	return dw_mci_suspend(host);
}

static int dw_mci_exynos_resume(struct device *dev)
{
	struct dw_mci *host = dev_get_drvdata(dev);

	dw_mci_exynos_priv_init(host);
	return dw_mci_resume(host);
}

/**
 * dw_mci_exynos_resume_noirq - Exynos-specific resume code
 *
 * On exynos5420 there is a silicon errata that will sometimes leave the
 * WAKEUP_INT bit in the CLKSEL register asserted.  This bit is 1 to indicate
 * that it fired and we can clear it by writing a 1 back.  Clear it to prevent
 * interrupts from going off constantly.
 *
 * We run this code on all exynos variants because it doesn't hurt.
 */

static int dw_mci_exynos_resume_noirq(struct device *dev)
{
	struct dw_mci *host = dev_get_drvdata(dev);
	u32 clksel;

	clksel = mci_readl(host, CLKSEL);
	if (clksel & SDMMC_CLKSEL_WAKEUP_INT)
		mci_writel(host, CLKSEL, clksel);
>>>>>>> d8ec26d7

	return 0;
}
#else
#define dw_mci_exynos_suspend		NULL
#define dw_mci_exynos_resume		NULL
#define dw_mci_exynos_resume_noirq	NULL
#endif /* CONFIG_PM_SLEEP */

static void dw_mci_exynos_prepare_command(struct dw_mci *host, u32 *cmdr)
{
	/*
	 * Exynos4412 and Exynos5250 extends the use of CMD register with the
	 * use of bit 29 (which is reserved on standard MSHC controllers) for
	 * optionally bypassing the HOLD register for command and data. The
	 * HOLD register should be bypassed in case there is no phase shift
	 * applied on CMD/DATA that is sent to the card.
	 */
	if (SDMMC_CLKSEL_GET_DRV_WD3(mci_readl(host, CLKSEL)))
		*cmdr |= SDMMC_CMD_USE_HOLD_REG;
}

static void dw_mci_exynos_set_ios(struct dw_mci *host, struct mmc_ios *ios)
{
	struct dw_mci_exynos_priv_data *priv = host->priv;
	unsigned int wanted = ios->clock;
	unsigned long actual;
	u8 div = priv->ciu_div + 1;

	if (ios->timing == MMC_TIMING_UHS_DDR50) {
		mci_writel(host, CLKSEL, priv->ddr_timing);
		/* Should be double rate for DDR mode */
		if (ios->bus_width == MMC_BUS_WIDTH_8)
			wanted <<= 1;
	} else {
		mci_writel(host, CLKSEL, priv->sdr_timing);
	}

	/* Don't care if wanted clock is zero */
	if (!wanted)
		return;

	/* Guaranteed minimum frequency for cclkin */
	if (wanted < EXYNOS_CCLKIN_MIN)
		wanted = EXYNOS_CCLKIN_MIN;

	if (wanted != priv->cur_speed) {
		int ret = clk_set_rate(host->ciu_clk, wanted * div);
		if (ret)
			dev_warn(host->dev,
				"failed to set clk-rate %u error: %d\n",
				 wanted * div, ret);
		actual = clk_get_rate(host->ciu_clk);
		host->bus_hz = actual / div;
		priv->cur_speed = wanted;
		host->current_speed = 0;
	}
}

static int dw_mci_exynos_parse_dt(struct dw_mci *host)
{
	struct dw_mci_exynos_priv_data *priv;
	struct device_node *np = host->dev->of_node;
	u32 timing[2];
	u32 div = 0;
	int idx;
	int ret;

	priv = devm_kzalloc(host->dev, sizeof(*priv), GFP_KERNEL);
	if (!priv) {
		dev_err(host->dev, "mem alloc failed for private data\n");
		return -ENOMEM;
	}

	for (idx = 0; idx < ARRAY_SIZE(exynos_compat); idx++) {
		if (of_device_is_compatible(np, exynos_compat[idx].compatible))
			priv->ctrl_type = exynos_compat[idx].ctrl_type;
	}

	if (priv->ctrl_type == DW_MCI_TYPE_EXYNOS4412)
		priv->ciu_div = EXYNOS4412_FIXED_CIU_CLK_DIV - 1;
	else if (priv->ctrl_type == DW_MCI_TYPE_EXYNOS4210)
		priv->ciu_div = EXYNOS4210_FIXED_CIU_CLK_DIV - 1;
	else {
		of_property_read_u32(np, "samsung,dw-mshc-ciu-div", &div);
		priv->ciu_div = div;
	}

	ret = of_property_read_u32_array(np,
			"samsung,dw-mshc-sdr-timing", timing, 2);
	if (ret)
		return ret;

	priv->sdr_timing = SDMMC_CLKSEL_TIMING(timing[0], timing[1], div);

	ret = of_property_read_u32_array(np,
			"samsung,dw-mshc-ddr-timing", timing, 2);
	if (ret)
		return ret;

	priv->ddr_timing = SDMMC_CLKSEL_TIMING(timing[0], timing[1], div);
	host->priv = priv;
	return 0;
}

static inline u8 dw_mci_exynos_get_clksmpl(struct dw_mci *host)
{
	return SDMMC_CLKSEL_CCLK_SAMPLE(mci_readl(host, CLKSEL));
}

static inline void dw_mci_exynos_set_clksmpl(struct dw_mci *host, u8 sample)
{
	u32 clksel;
	clksel = mci_readl(host, CLKSEL);
	clksel = (clksel & ~0x7) | SDMMC_CLKSEL_CCLK_SAMPLE(sample);
	mci_writel(host, CLKSEL, clksel);
}

static inline u8 dw_mci_exynos_move_next_clksmpl(struct dw_mci *host)
{
	u32 clksel;
	u8 sample;

	clksel = mci_readl(host, CLKSEL);
	sample = (clksel + 1) & 0x7;
	clksel = (clksel & ~0x7) | sample;
	mci_writel(host, CLKSEL, clksel);
	return sample;
}

static s8 dw_mci_exynos_get_best_clksmpl(u8 candiates)
{
	const u8 iter = 8;
	u8 __c;
	s8 i, loc = -1;

	for (i = 0; i < iter; i++) {
		__c = ror8(candiates, i);
		if ((__c & 0xc7) == 0xc7) {
			loc = i;
			goto out;
		}
	}

	for (i = 0; i < iter; i++) {
		__c = ror8(candiates, i);
		if ((__c & 0x83) == 0x83) {
			loc = i;
			goto out;
		}
	}

out:
	return loc;
}

static int dw_mci_exynos_execute_tuning(struct dw_mci_slot *slot, u32 opcode,
					struct dw_mci_tuning_data *tuning_data)
{
	struct dw_mci *host = slot->host;
	struct mmc_host *mmc = slot->mmc;
	const u8 *blk_pattern = tuning_data->blk_pattern;
	u8 *blk_test;
	unsigned int blksz = tuning_data->blksz;
	u8 start_smpl, smpl, candiates = 0;
	s8 found = -1;
	int ret = 0;

	blk_test = kmalloc(blksz, GFP_KERNEL);
	if (!blk_test)
		return -ENOMEM;

	start_smpl = dw_mci_exynos_get_clksmpl(host);

	do {
		struct mmc_request mrq = {NULL};
		struct mmc_command cmd = {0};
		struct mmc_command stop = {0};
		struct mmc_data data = {0};
		struct scatterlist sg;

		cmd.opcode = opcode;
		cmd.arg = 0;
		cmd.flags = MMC_RSP_R1 | MMC_CMD_ADTC;

		stop.opcode = MMC_STOP_TRANSMISSION;
		stop.arg = 0;
		stop.flags = MMC_RSP_R1B | MMC_CMD_AC;

		data.blksz = blksz;
		data.blocks = 1;
		data.flags = MMC_DATA_READ;
		data.sg = &sg;
		data.sg_len = 1;

		sg_init_one(&sg, blk_test, blksz);
		mrq.cmd = &cmd;
		mrq.stop = &stop;
		mrq.data = &data;
		host->mrq = &mrq;

		mci_writel(host, TMOUT, ~0);
		smpl = dw_mci_exynos_move_next_clksmpl(host);

		mmc_wait_for_req(mmc, &mrq);

		if (!cmd.error && !data.error) {
			if (!memcmp(blk_pattern, blk_test, blksz))
				candiates |= (1 << smpl);
		} else {
			dev_dbg(host->dev,
				"Tuning error: cmd.error:%d, data.error:%d\n",
				cmd.error, data.error);
		}
	} while (start_smpl != smpl);

	found = dw_mci_exynos_get_best_clksmpl(candiates);
	if (found >= 0)
		dw_mci_exynos_set_clksmpl(host, found);
	else
		ret = -EIO;

	kfree(blk_test);
	return ret;
}

/* Common capabilities of Exynos4/Exynos5 SoC */
static unsigned long exynos_dwmmc_caps[4] = {
	MMC_CAP_UHS_DDR50 | MMC_CAP_1_8V_DDR |
		MMC_CAP_8_BIT_DATA | MMC_CAP_CMD23,
	MMC_CAP_CMD23,
	MMC_CAP_CMD23,
	MMC_CAP_CMD23,
};

static const struct dw_mci_drv_data exynos_drv_data = {
	.caps			= exynos_dwmmc_caps,
	.init			= dw_mci_exynos_priv_init,
	.setup_clock		= dw_mci_exynos_setup_clock,
	.prepare_command	= dw_mci_exynos_prepare_command,
	.set_ios		= dw_mci_exynos_set_ios,
	.parse_dt		= dw_mci_exynos_parse_dt,
	.execute_tuning		= dw_mci_exynos_execute_tuning,
};

static const struct of_device_id dw_mci_exynos_match[] = {
	{ .compatible = "samsung,exynos4412-dw-mshc",
			.data = &exynos_drv_data, },
	{ .compatible = "samsung,exynos5250-dw-mshc",
			.data = &exynos_drv_data, },
	{ .compatible = "samsung,exynos5420-dw-mshc",
			.data = &exynos_drv_data, },
<<<<<<< HEAD
=======
	{ .compatible = "samsung,exynos5420-dw-mshc-smu",
			.data = &exynos_drv_data, },
>>>>>>> d8ec26d7
	{},
};
MODULE_DEVICE_TABLE(of, dw_mci_exynos_match);

static int dw_mci_exynos_probe(struct platform_device *pdev)
{
	const struct dw_mci_drv_data *drv_data;
	const struct of_device_id *match;

	match = of_match_node(dw_mci_exynos_match, pdev->dev.of_node);
	drv_data = match->data;
	return dw_mci_pltfm_register(pdev, drv_data);
}

const struct dev_pm_ops dw_mci_exynos_pmops = {
	SET_SYSTEM_SLEEP_PM_OPS(dw_mci_exynos_suspend, dw_mci_exynos_resume)
	.resume_noirq = dw_mci_exynos_resume_noirq,
	.thaw_noirq = dw_mci_exynos_resume_noirq,
	.restore_noirq = dw_mci_exynos_resume_noirq,
};

static struct platform_driver dw_mci_exynos_pltfm_driver = {
	.probe		= dw_mci_exynos_probe,
	.remove		= __exit_p(dw_mci_pltfm_remove),
	.driver		= {
		.name		= "dwmmc_exynos",
		.of_match_table	= dw_mci_exynos_match,
		.pm		= &dw_mci_exynos_pmops,
	},
};

module_platform_driver(dw_mci_exynos_pltfm_driver);

MODULE_DESCRIPTION("Samsung Specific DW-MSHC Driver Extension");
MODULE_AUTHOR("Thomas Abraham <thomas.ab@samsung.com");
MODULE_LICENSE("GPL v2");
MODULE_ALIAS("platform:dwmmc-exynos");<|MERGE_RESOLUTION|>--- conflicted
+++ resolved
@@ -64,10 +64,7 @@
 	DW_MCI_TYPE_EXYNOS4412,
 	DW_MCI_TYPE_EXYNOS5250,
 	DW_MCI_TYPE_EXYNOS5420,
-<<<<<<< HEAD
-=======
 	DW_MCI_TYPE_EXYNOS5420_SMU,
->>>>>>> d8ec26d7
 };
 
 /* Exynos implementation specific driver private data */
@@ -95,12 +92,9 @@
 	}, {
 		.compatible	= "samsung,exynos5420-dw-mshc",
 		.ctrl_type	= DW_MCI_TYPE_EXYNOS5420,
-<<<<<<< HEAD
-=======
 	}, {
 		.compatible	= "samsung,exynos5420-dw-mshc-smu",
 		.ctrl_type	= DW_MCI_TYPE_EXYNOS5420_SMU,
->>>>>>> d8ec26d7
 	},
 };
 
@@ -125,15 +119,6 @@
 	struct dw_mci_exynos_priv_data *priv = host->priv;
 	unsigned long rate = clk_get_rate(host->ciu_clk);
 
-<<<<<<< HEAD
-	if (priv->ctrl_type == DW_MCI_TYPE_EXYNOS5250 ||
-		priv->ctrl_type == DW_MCI_TYPE_EXYNOS5420)
-		host->bus_hz /= (priv->ciu_div + 1);
-	else if (priv->ctrl_type == DW_MCI_TYPE_EXYNOS4412)
-		host->bus_hz /= EXYNOS4412_FIXED_CIU_CLK_DIV;
-	else if (priv->ctrl_type == DW_MCI_TYPE_EXYNOS4210)
-		host->bus_hz /= EXYNOS4210_FIXED_CIU_CLK_DIV;
-=======
 	host->bus_hz = rate / (priv->ciu_div + 1);
 	return 0;
 }
@@ -173,7 +158,6 @@
 	clksel = mci_readl(host, CLKSEL);
 	if (clksel & SDMMC_CLKSEL_WAKEUP_INT)
 		mci_writel(host, CLKSEL, clksel);
->>>>>>> d8ec26d7
 
 	return 0;
 }
@@ -426,11 +410,8 @@
 			.data = &exynos_drv_data, },
 	{ .compatible = "samsung,exynos5420-dw-mshc",
 			.data = &exynos_drv_data, },
-<<<<<<< HEAD
-=======
 	{ .compatible = "samsung,exynos5420-dw-mshc-smu",
 			.data = &exynos_drv_data, },
->>>>>>> d8ec26d7
 	{},
 };
 MODULE_DEVICE_TABLE(of, dw_mci_exynos_match);
