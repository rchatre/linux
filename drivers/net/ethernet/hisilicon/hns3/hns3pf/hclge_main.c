--- conflicted
+++ resolved
@@ -39,10 +39,7 @@
 static int hclge_set_mtu(struct hnae3_handle *handle, int new_mtu);
 static int hclge_init_vlan_config(struct hclge_dev *hdev);
 static int hclge_reset_ae_dev(struct hnae3_ae_dev *ae_dev);
-<<<<<<< HEAD
-=======
 static int hclge_update_led_status(struct hclge_dev *hdev);
->>>>>>> 661e50bc
 
 static struct hnae3_ae_algo ae_algo;
 
@@ -605,11 +602,7 @@
 			return ret;
 		}
 		tqp->tqp_stats.rcb_rx_ring_pktnum_rcd +=
-<<<<<<< HEAD
-			le32_to_cpu(desc[0].data[4]);
-=======
 			le32_to_cpu(desc[0].data[1]);
->>>>>>> 661e50bc
 	}
 
 	for (i = 0; i < kinfo->num_tqps; i++) {
@@ -629,11 +622,7 @@
 			return ret;
 		}
 		tqp->tqp_stats.rcb_tx_ring_pktnum_rcd +=
-<<<<<<< HEAD
-			le32_to_cpu(desc[0].data[4]);
-=======
 			le32_to_cpu(desc[0].data[1]);
->>>>>>> 661e50bc
 	}
 
 	return 0;
@@ -2226,31 +2215,6 @@
 	return 0;
 }
 
-<<<<<<< HEAD
-static int hclge_query_autoneg_result(struct hclge_dev *hdev)
-{
-	struct hclge_mac *mac = &hdev->hw.mac;
-	struct hclge_query_an_speed_dup_cmd *req;
-	struct hclge_desc desc;
-	int ret;
-
-	req = (struct hclge_query_an_speed_dup_cmd *)desc.data;
-
-	hclge_cmd_setup_basic_desc(&desc, HCLGE_OPC_QUERY_AN_RESULT, true);
-	ret = hclge_cmd_send(&hdev->hw, &desc, 1);
-	if (ret) {
-		dev_err(&hdev->pdev->dev,
-			"autoneg result query cmd failed %d.\n", ret);
-		return ret;
-	}
-
-	mac->autoneg = hnae_get_bit(req->an_syn_dup_speed, HCLGE_QUERY_AN_B);
-
-	return 0;
-}
-
-=======
->>>>>>> 661e50bc
 static int hclge_set_autoneg_en(struct hclge_dev *hdev, bool enable)
 {
 	struct hclge_config_auto_neg_cmd *req;
@@ -2515,10 +2479,7 @@
 	struct hclge_dev *hdev = from_timer(hdev, t, service_timer);
 
 	mod_timer(&hdev->service_timer, jiffies + HZ);
-<<<<<<< HEAD
-=======
 	hdev->hw_stats.stats_timer++;
->>>>>>> 661e50bc
 	hclge_task_schedule(hdev);
 }
 
@@ -2531,290 +2492,14 @@
 	clear_bit(HCLGE_STATE_SERVICE_SCHED, &hdev->state);
 }
 
-<<<<<<< HEAD
-static void hclge_enable_vector(struct hclge_misc_vector *vector, bool enable)
-{
-	writel(enable ? 1 : 0, vector->addr);
-}
-
-static irqreturn_t hclge_misc_irq_handle(int irq, void *data)
-{
-	struct hclge_dev *hdev = data;
-
-	hclge_enable_vector(&hdev->misc_vector, false);
-	if (!test_and_set_bit(HCLGE_STATE_SERVICE_SCHED, &hdev->state))
-		schedule_work(&hdev->service_task);
-
-	return IRQ_HANDLED;
-}
-
-static void hclge_free_vector(struct hclge_dev *hdev, int vector_id)
-{
-	hdev->vector_status[vector_id] = HCLGE_INVALID_VPORT;
-	hdev->num_msi_left += 1;
-	hdev->num_msi_used -= 1;
-}
-
-static void hclge_get_misc_vector(struct hclge_dev *hdev)
-{
-	struct hclge_misc_vector *vector = &hdev->misc_vector;
-
-	vector->vector_irq = pci_irq_vector(hdev->pdev, 0);
-
-	vector->addr = hdev->hw.io_base + HCLGE_MISC_VECTOR_REG_BASE;
-	hdev->vector_status[0] = 0;
-
-	hdev->num_msi_left -= 1;
-	hdev->num_msi_used += 1;
-}
-
-static int hclge_misc_irq_init(struct hclge_dev *hdev)
-{
-	int ret;
-
-	hclge_get_misc_vector(hdev);
-
-	ret = devm_request_irq(&hdev->pdev->dev,
-			       hdev->misc_vector.vector_irq,
-			       hclge_misc_irq_handle, 0, "hclge_misc", hdev);
-	if (ret) {
-		hclge_free_vector(hdev, 0);
-		dev_err(&hdev->pdev->dev, "request misc irq(%d) fail\n",
-			hdev->misc_vector.vector_irq);
-	}
-
-	return ret;
-}
-
-static int hclge_notify_client(struct hclge_dev *hdev,
-			       enum hnae3_reset_notify_type type)
-{
-	struct hnae3_client *client = hdev->nic_client;
-	u16 i;
-
-	if (!client->ops->reset_notify)
-		return -EOPNOTSUPP;
-
-	for (i = 0; i < hdev->num_vmdq_vport + 1; i++) {
-		struct hnae3_handle *handle = &hdev->vport[i].nic;
-		int ret;
-
-		ret = client->ops->reset_notify(handle, type);
-		if (ret)
-			return ret;
-	}
-
-	return 0;
-}
-
-static int hclge_reset_wait(struct hclge_dev *hdev)
-{
-#define HCLGE_RESET_WATI_MS	100
-#define HCLGE_RESET_WAIT_CNT	5
-	u32 val, reg, reg_bit;
-	u32 cnt = 0;
-
-	switch (hdev->reset_type) {
-	case HNAE3_GLOBAL_RESET:
-		reg = HCLGE_GLOBAL_RESET_REG;
-		reg_bit = HCLGE_GLOBAL_RESET_BIT;
-		break;
-	case HNAE3_CORE_RESET:
-		reg = HCLGE_GLOBAL_RESET_REG;
-		reg_bit = HCLGE_CORE_RESET_BIT;
-		break;
-	case HNAE3_FUNC_RESET:
-		reg = HCLGE_FUN_RST_ING;
-		reg_bit = HCLGE_FUN_RST_ING_B;
-		break;
-	default:
-		dev_err(&hdev->pdev->dev,
-			"Wait for unsupported reset type: %d\n",
-			hdev->reset_type);
-		return -EINVAL;
-	}
-
-	val = hclge_read_dev(&hdev->hw, reg);
-	while (hnae_get_bit(val, reg_bit) && cnt < HCLGE_RESET_WAIT_CNT) {
-		msleep(HCLGE_RESET_WATI_MS);
-		val = hclge_read_dev(&hdev->hw, reg);
-		cnt++;
-	}
-
-	/* must clear reset status register to
-	 * prevent driver detect reset interrupt again
-	 */
-	reg = hclge_read_dev(&hdev->hw, HCLGE_MISC_RESET_STS_REG);
-	hclge_write_dev(&hdev->hw, HCLGE_MISC_RESET_STS_REG, reg);
-
-	if (cnt >= HCLGE_RESET_WAIT_CNT) {
-		dev_warn(&hdev->pdev->dev,
-			 "Wait for reset timeout: %d\n", hdev->reset_type);
-		return -EBUSY;
-	}
-
-	return 0;
-}
-
-static int hclge_func_reset_cmd(struct hclge_dev *hdev, int func_id)
-{
-	struct hclge_desc desc;
-	struct hclge_reset_cmd *req = (struct hclge_reset_cmd *)desc.data;
-	int ret;
-
-	hclge_cmd_setup_basic_desc(&desc, HCLGE_OPC_CFG_RST_TRIGGER, false);
-	hnae_set_bit(req->mac_func_reset, HCLGE_CFG_RESET_MAC_B, 0);
-	hnae_set_bit(req->mac_func_reset, HCLGE_CFG_RESET_FUNC_B, 1);
-	req->fun_reset_vfid = func_id;
-
-	ret = hclge_cmd_send(&hdev->hw, &desc, 1);
-	if (ret)
-		dev_err(&hdev->pdev->dev,
-			"send function reset cmd fail, status =%d\n", ret);
-
-	return ret;
-}
-
-static void hclge_do_reset(struct hclge_dev *hdev, enum hnae3_reset_type type)
-{
-	struct pci_dev *pdev = hdev->pdev;
-	u32 val;
-
-	switch (type) {
-	case HNAE3_GLOBAL_RESET:
-		val = hclge_read_dev(&hdev->hw, HCLGE_GLOBAL_RESET_REG);
-		hnae_set_bit(val, HCLGE_GLOBAL_RESET_BIT, 1);
-		hclge_write_dev(&hdev->hw, HCLGE_GLOBAL_RESET_REG, val);
-		dev_info(&pdev->dev, "Global Reset requested\n");
-		break;
-	case HNAE3_CORE_RESET:
-		val = hclge_read_dev(&hdev->hw, HCLGE_GLOBAL_RESET_REG);
-		hnae_set_bit(val, HCLGE_CORE_RESET_BIT, 1);
-		hclge_write_dev(&hdev->hw, HCLGE_GLOBAL_RESET_REG, val);
-		dev_info(&pdev->dev, "Core Reset requested\n");
-		break;
-	case HNAE3_FUNC_RESET:
-		dev_info(&pdev->dev, "PF Reset requested\n");
-		hclge_func_reset_cmd(hdev, 0);
-		break;
-	default:
-		dev_warn(&pdev->dev,
-			 "Unsupported reset type: %d\n", type);
-		break;
-	}
-}
-
-static enum hnae3_reset_type hclge_detected_reset_event(struct hclge_dev *hdev)
-{
-	enum hnae3_reset_type rst_level = HNAE3_NONE_RESET;
-	u32 rst_reg_val;
-
-	rst_reg_val = hclge_read_dev(&hdev->hw, HCLGE_MISC_RESET_STS_REG);
-	if (BIT(HCLGE_VECTOR0_GLOBALRESET_INT_B) & rst_reg_val)
-		rst_level = HNAE3_GLOBAL_RESET;
-	else if (BIT(HCLGE_VECTOR0_CORERESET_INT_B) & rst_reg_val)
-		rst_level = HNAE3_CORE_RESET;
-	else if (BIT(HCLGE_VECTOR0_IMPRESET_INT_B) & rst_reg_val)
-		rst_level = HNAE3_IMP_RESET;
-
-	return rst_level;
-}
-
-static void hclge_reset_event(struct hnae3_handle *handle,
-			      enum hnae3_reset_type reset)
-{
-	struct hclge_vport *vport = hclge_get_vport(handle);
-	struct hclge_dev *hdev = vport->back;
-
-	dev_info(&hdev->pdev->dev,
-		 "Receive reset event , reset_type is %d", reset);
-
-	switch (reset) {
-	case HNAE3_FUNC_RESET:
-	case HNAE3_CORE_RESET:
-	case HNAE3_GLOBAL_RESET:
-		if (test_bit(HCLGE_STATE_RESET_INT, &hdev->state)) {
-			dev_err(&hdev->pdev->dev, "Already in reset state");
-			return;
-		}
-		hdev->reset_type = reset;
-		set_bit(HCLGE_STATE_RESET_INT, &hdev->state);
-		set_bit(HCLGE_STATE_SERVICE_SCHED, &hdev->state);
-		schedule_work(&hdev->service_task);
-		break;
-	default:
-		dev_warn(&hdev->pdev->dev, "Unsupported reset event:%d", reset);
-		break;
-	}
-}
-
-static void hclge_reset_subtask(struct hclge_dev *hdev)
-{
-	bool do_reset;
-
-	do_reset = hdev->reset_type != HNAE3_NONE_RESET;
-
-	/* Reset is detected by interrupt */
-	if (hdev->reset_type == HNAE3_NONE_RESET)
-		hdev->reset_type = hclge_detected_reset_event(hdev);
-
-	if (hdev->reset_type == HNAE3_NONE_RESET)
-		return;
-
-	switch (hdev->reset_type) {
-	case HNAE3_FUNC_RESET:
-	case HNAE3_CORE_RESET:
-	case HNAE3_GLOBAL_RESET:
-	case HNAE3_IMP_RESET:
-		hclge_notify_client(hdev, HNAE3_DOWN_CLIENT);
-
-		if (do_reset)
-			hclge_do_reset(hdev, hdev->reset_type);
-		else
-			set_bit(HCLGE_STATE_RESET_INT, &hdev->state);
-
-		if (!hclge_reset_wait(hdev)) {
-			hclge_notify_client(hdev, HNAE3_UNINIT_CLIENT);
-			hclge_reset_ae_dev(hdev->ae_dev);
-			hclge_notify_client(hdev, HNAE3_INIT_CLIENT);
-			clear_bit(HCLGE_STATE_RESET_INT, &hdev->state);
-		}
-		hclge_notify_client(hdev, HNAE3_UP_CLIENT);
-		break;
-	default:
-		dev_err(&hdev->pdev->dev, "Unsupported reset type:%d\n",
-			hdev->reset_type);
-		break;
-	}
-	hdev->reset_type = HNAE3_NONE_RESET;
-}
-
-static void hclge_misc_irq_service_task(struct hclge_dev *hdev)
-{
-	hclge_reset_subtask(hdev);
-	hclge_enable_vector(&hdev->misc_vector, true);
-}
-
-static void hclge_service_task(struct work_struct *work)
-=======
 static u32 hclge_check_event_cause(struct hclge_dev *hdev, u32 *clearval)
->>>>>>> 661e50bc
 {
 	u32 rst_src_reg;
 	u32 cmdq_src_reg;
 
-<<<<<<< HEAD
-	hclge_misc_irq_service_task(hdev);
-	hclge_update_speed_duplex(hdev);
-	hclge_update_link_status(hdev);
-	hclge_update_stats_for_all(hdev);
-	hclge_service_complete(hdev);
-}
-=======
 	/* fetch the events from their corresponding regs */
 	rst_src_reg = hclge_read_dev(&hdev->hw, HCLGE_MISC_RESET_STS_REG);
 	cmdq_src_reg = hclge_read_dev(&hdev->hw, HCLGE_VECTOR0_CMDQ_SRC_REG);
->>>>>>> 661e50bc
 
 	/* Assumption: If by any chance reset and mailbox events are reported
 	 * together then we will only process reset event in this go and will
@@ -3505,7 +3190,6 @@
 }
 
 static u8 hclge_get_rss_hash_bits(struct ethtool_rxnfc *nfc)
-<<<<<<< HEAD
 {
 	u8 hash_sets = nfc->data & RXH_L4_B_0_1 ? HCLGE_S_PORT_BIT : 0;
 
@@ -3532,167 +3216,6 @@
 
 static int hclge_set_rss_tuple(struct hnae3_handle *handle,
 			       struct ethtool_rxnfc *nfc)
-{
-	struct hclge_vport *vport = hclge_get_vport(handle);
-	struct hclge_dev *hdev = vport->back;
-	struct hclge_rss_input_tuple_cmd *req;
-	struct hclge_desc desc;
-	u8 tuple_sets;
-	int ret;
-
-	if (nfc->data & ~(RXH_IP_SRC | RXH_IP_DST |
-			  RXH_L4_B_0_1 | RXH_L4_B_2_3))
-		return -EINVAL;
-
-	req = (struct hclge_rss_input_tuple_cmd *)desc.data;
-	hclge_cmd_setup_basic_desc(&desc, HCLGE_OPC_RSS_INPUT_TUPLE, true);
-	ret = hclge_cmd_send(&hdev->hw, &desc, 1);
-	if (ret) {
-		dev_err(&hdev->pdev->dev,
-			"Read rss tuple fail, status = %d\n", ret);
-		return ret;
-	}
-
-	hclge_cmd_reuse_desc(&desc, false);
-
-	tuple_sets = hclge_get_rss_hash_bits(nfc);
-	switch (nfc->flow_type) {
-	case TCP_V4_FLOW:
-		req->ipv4_tcp_en = tuple_sets;
-		break;
-	case TCP_V6_FLOW:
-		req->ipv6_tcp_en = tuple_sets;
-		break;
-	case UDP_V4_FLOW:
-		req->ipv4_udp_en = tuple_sets;
-		break;
-	case UDP_V6_FLOW:
-		req->ipv6_udp_en = tuple_sets;
-		break;
-	case SCTP_V4_FLOW:
-		req->ipv4_sctp_en = tuple_sets;
-		break;
-	case SCTP_V6_FLOW:
-		if ((nfc->data & RXH_L4_B_0_1) ||
-		    (nfc->data & RXH_L4_B_2_3))
-			return -EINVAL;
-
-		req->ipv6_sctp_en = tuple_sets;
-		break;
-	case IPV4_FLOW:
-		req->ipv4_fragment_en = HCLGE_RSS_INPUT_TUPLE_OTHER;
-		break;
-	case IPV6_FLOW:
-		req->ipv6_fragment_en = HCLGE_RSS_INPUT_TUPLE_OTHER;
-		break;
-	default:
-		return -EINVAL;
-	}
-
-	ret = hclge_cmd_send(&hdev->hw, &desc, 1);
-	if (ret)
-		dev_err(&hdev->pdev->dev,
-			"Set rss tuple fail, status = %d\n", ret);
-
-	return ret;
-}
-
-static int hclge_get_rss_tuple(struct hnae3_handle *handle,
-			       struct ethtool_rxnfc *nfc)
-{
-	struct hclge_vport *vport = hclge_get_vport(handle);
-	struct hclge_dev *hdev = vport->back;
-	struct hclge_rss_input_tuple_cmd *req;
-	struct hclge_desc desc;
-	u8 tuple_sets;
-	int ret;
-
-	nfc->data = 0;
-
-	req = (struct hclge_rss_input_tuple_cmd *)desc.data;
-	hclge_cmd_setup_basic_desc(&desc, HCLGE_OPC_RSS_INPUT_TUPLE, true);
-	ret = hclge_cmd_send(&hdev->hw, &desc, 1);
-	if (ret) {
-		dev_err(&hdev->pdev->dev,
-			"Read rss tuple fail, status = %d\n", ret);
-		return ret;
-	}
-
-	switch (nfc->flow_type) {
-	case TCP_V4_FLOW:
-		tuple_sets = req->ipv4_tcp_en;
-		break;
-	case UDP_V4_FLOW:
-		tuple_sets = req->ipv4_udp_en;
-		break;
-	case TCP_V6_FLOW:
-		tuple_sets = req->ipv6_tcp_en;
-		break;
-	case UDP_V6_FLOW:
-		tuple_sets = req->ipv6_udp_en;
-		break;
-	case SCTP_V4_FLOW:
-		tuple_sets = req->ipv4_sctp_en;
-		break;
-	case SCTP_V6_FLOW:
-		tuple_sets = req->ipv6_sctp_en;
-		break;
-	case IPV4_FLOW:
-	case IPV6_FLOW:
-		tuple_sets = HCLGE_S_IP_BIT | HCLGE_D_IP_BIT;
-		break;
-	default:
-		return -EINVAL;
-	}
-
-	if (!tuple_sets)
-		return 0;
-
-	if (tuple_sets & HCLGE_D_PORT_BIT)
-		nfc->data |= RXH_L4_B_2_3;
-	if (tuple_sets & HCLGE_S_PORT_BIT)
-		nfc->data |= RXH_L4_B_0_1;
-	if (tuple_sets & HCLGE_D_IP_BIT)
-		nfc->data |= RXH_IP_DST;
-	if (tuple_sets & HCLGE_S_IP_BIT)
-		nfc->data |= RXH_IP_SRC;
-
-	return 0;
-}
-
-static int hclge_get_tc_size(struct hnae3_handle *handle)
-=======
->>>>>>> 661e50bc
-{
-	u8 hash_sets = nfc->data & RXH_L4_B_0_1 ? HCLGE_S_PORT_BIT : 0;
-
-	if (nfc->data & RXH_L4_B_2_3)
-		hash_sets |= HCLGE_D_PORT_BIT;
-	else
-		hash_sets &= ~HCLGE_D_PORT_BIT;
-
-	if (nfc->data & RXH_IP_SRC)
-		hash_sets |= HCLGE_S_IP_BIT;
-	else
-		hash_sets &= ~HCLGE_S_IP_BIT;
-
-	if (nfc->data & RXH_IP_DST)
-		hash_sets |= HCLGE_D_IP_BIT;
-	else
-		hash_sets &= ~HCLGE_D_IP_BIT;
-
-	if (nfc->flow_type == SCTP_V4_FLOW || nfc->flow_type == SCTP_V6_FLOW)
-		hash_sets |= HCLGE_V_TAG_BIT;
-
-	return hash_sets;
-}
-
-<<<<<<< HEAD
-int hclge_rss_init_hw(struct hclge_dev *hdev)
-=======
-static int hclge_set_rss_tuple(struct hnae3_handle *handle,
-			       struct ethtool_rxnfc *nfc)
->>>>>>> 661e50bc
 {
 	struct hclge_vport *vport = hclge_get_vport(handle);
 	struct hclge_dev *hdev = vport->back;
@@ -3915,10 +3438,6 @@
 				struct hnae3_ring_chain_node *ring_chain)
 {
 	struct hclge_dev *hdev = vport->back;
-<<<<<<< HEAD
-	struct hclge_ctrl_vector_chain_cmd *req;
-=======
->>>>>>> 661e50bc
 	struct hnae3_ring_chain_node *node;
 	struct hclge_desc desc;
 	struct hclge_ctrl_vector_chain_cmd *req
@@ -3928,32 +3447,12 @@
 	u16 tqp_type_and_id;
 	int i;
 
-<<<<<<< HEAD
-	hclge_cmd_setup_basic_desc(&desc, HCLGE_OPC_ADD_RING_TO_VECTOR, false);
-
-	req = (struct hclge_ctrl_vector_chain_cmd *)desc.data;
-=======
 	op = en ? HCLGE_OPC_ADD_RING_TO_VECTOR : HCLGE_OPC_DEL_RING_TO_VECTOR;
 	hclge_cmd_setup_basic_desc(&desc, op, false);
->>>>>>> 661e50bc
 	req->int_vector_id = vector_id;
 
 	i = 0;
 	for (node = ring_chain; node; node = node->next) {
-<<<<<<< HEAD
-		u16 type_and_id = 0;
-
-		hnae_set_field(type_and_id, HCLGE_INT_TYPE_M, HCLGE_INT_TYPE_S,
-			       hnae_get_bit(node->flag, HNAE3_RING_TYPE_B));
-		hnae_set_field(type_and_id, HCLGE_TQP_ID_M, HCLGE_TQP_ID_S,
-			       node->tqp_index);
-		hnae_set_field(type_and_id, HCLGE_INT_GL_IDX_M,
-			       HCLGE_INT_GL_IDX_S,
-			       hnae_get_bit(node->flag, HNAE3_RING_TYPE_B));
-		req->tqp_type_and_id[i] = cpu_to_le16(type_and_id);
-		req->vfid = vport->vport_id;
-
-=======
 		tqp_type_and_id = le16_to_cpu(req->tqp_type_and_id[i]);
 		hnae_set_field(tqp_type_and_id,  HCLGE_INT_TYPE_M,
 			       HCLGE_INT_TYPE_S,
@@ -3966,7 +3465,6 @@
 					      HNAE3_RING_GL_IDX_M,
 					      HNAE3_RING_GL_IDX_S));
 		req->tqp_type_and_id[i] = cpu_to_le16(tqp_type_and_id);
->>>>>>> 661e50bc
 		if (++i >= HCLGE_VECTOR_ELEMENTS_PER_CMD) {
 			req->int_cause_num = HCLGE_VECTOR_ELEMENTS_PER_CMD;
 			req->vfid = vport->vport_id;
@@ -4001,15 +3499,9 @@
 	return 0;
 }
 
-<<<<<<< HEAD
-static int hclge_map_handle_ring_to_vector(
-		struct hnae3_handle *handle, int vector,
-		struct hnae3_ring_chain_node *ring_chain)
-=======
 static int hclge_map_ring_to_vector(struct hnae3_handle *handle,
 				    int vector,
 				    struct hnae3_ring_chain_node *ring_chain)
->>>>>>> 661e50bc
 {
 	struct hclge_vport *vport = hclge_get_vport(handle);
 	struct hclge_dev *hdev = vport->back;
@@ -4031,15 +3523,7 @@
 {
 	struct hclge_vport *vport = hclge_get_vport(handle);
 	struct hclge_dev *hdev = vport->back;
-<<<<<<< HEAD
-	struct hclge_ctrl_vector_chain_cmd *req;
-	struct hnae3_ring_chain_node *node;
-	struct hclge_desc desc;
-	int i, vector_id;
-	int ret;
-=======
 	int vector_id, ret;
->>>>>>> 661e50bc
 
 	vector_id = hclge_get_vector_index(hdev, vector);
 	if (vector_id < 0) {
@@ -4048,44 +3532,6 @@
 		return vector_id;
 	}
 
-<<<<<<< HEAD
-	hclge_cmd_setup_basic_desc(&desc, HCLGE_OPC_DEL_RING_TO_VECTOR, false);
-
-	req = (struct hclge_ctrl_vector_chain_cmd *)desc.data;
-	req->int_vector_id = vector_id;
-
-	i = 0;
-	for (node = ring_chain; node; node = node->next) {
-		u16 type_and_id = 0;
-
-		hnae_set_field(type_and_id, HCLGE_INT_TYPE_M, HCLGE_INT_TYPE_S,
-			       hnae_get_bit(node->flag, HNAE3_RING_TYPE_B));
-		hnae_set_field(type_and_id, HCLGE_TQP_ID_M, HCLGE_TQP_ID_S,
-			       node->tqp_index);
-		hnae_set_field(type_and_id, HCLGE_INT_GL_IDX_M,
-			       HCLGE_INT_GL_IDX_S,
-			       hnae_get_bit(node->flag, HNAE3_RING_TYPE_B));
-
-		req->tqp_type_and_id[i] = cpu_to_le16(type_and_id);
-		req->vfid = vport->vport_id;
-
-		if (++i >= HCLGE_VECTOR_ELEMENTS_PER_CMD) {
-			req->int_cause_num = HCLGE_VECTOR_ELEMENTS_PER_CMD;
-
-			ret = hclge_cmd_send(&hdev->hw, &desc, 1);
-			if (ret) {
-				dev_err(&hdev->pdev->dev,
-					"Unmap TQP fail, status is %d.\n",
-					ret);
-				return ret;
-			}
-			i = 0;
-			hclge_cmd_setup_basic_desc(&desc,
-						   HCLGE_OPC_DEL_RING_TO_VECTOR,
-						   false);
-			req->int_vector_id = vector_id;
-		}
-=======
 	ret = hclge_bind_ring_with_vector(vport, vector_id, false, ring_chain);
 	if (ret) {
 		dev_err(&handle->pdev->dev,
@@ -4093,7 +3539,6 @@
 			vector_id,
 			ret);
 		return ret;
->>>>>>> 661e50bc
 	}
 
 	/* Free this MSIX or MSI vector */
@@ -5346,11 +4791,7 @@
 	hclge_cmd_setup_basic_desc(&desc, HCLGE_OPC_CONFIG_MAX_FRM_SIZE, false);
 
 	req = (struct hclge_config_max_frm_size_cmd *)desc.data;
-<<<<<<< HEAD
-	req->max_frm_size = cpu_to_le16(new_mtu);
-=======
 	req->max_frm_size = cpu_to_le16(max_frm_size);
->>>>>>> 661e50bc
 
 	ret = hclge_cmd_send(&hdev->hw, &desc, 1);
 	if (ret) {
@@ -5856,11 +5297,8 @@
 	hdev->pdev = pdev;
 	hdev->ae_dev = ae_dev;
 	hdev->reset_type = HNAE3_NONE_RESET;
-<<<<<<< HEAD
-=======
 	hdev->reset_request = 0;
 	hdev->reset_pending = 0;
->>>>>>> 661e50bc
 	ae_dev->priv = hdev;
 
 	ret = hclge_pci_init(hdev);
@@ -5968,24 +5406,18 @@
 		return ret;
 	}
 
-<<<<<<< HEAD
-=======
 	ret = init_mgr_tbl(hdev);
 	if (ret) {
 		dev_err(&pdev->dev, "manager table init fail, ret =%d\n", ret);
 		return ret;
 	}
 
->>>>>>> 661e50bc
 	hclge_dcb_ops_set(hdev);
 
 	timer_setup(&hdev->service_timer, hclge_service_timer, 0);
 	INIT_WORK(&hdev->service_task, hclge_service_task);
 	INIT_WORK(&hdev->rst_service_task, hclge_reset_service_task);
 	INIT_WORK(&hdev->mbx_service_task, hclge_mailbox_service_task);
-
-	/* Enable MISC vector(vector0) */
-	hclge_enable_vector(&hdev->misc_vector, true);
 
 	/* Enable MISC vector(vector0) */
 	hclge_enable_vector(&hdev->misc_vector, true);
@@ -6117,10 +5549,6 @@
 
 	/* Disable MISC vector(vector0) */
 	hclge_enable_vector(&hdev->misc_vector, false);
-<<<<<<< HEAD
-	hclge_free_vector(hdev, 0);
-=======
->>>>>>> 661e50bc
 	hclge_destroy_cmd_queue(&hdev->hw);
 	hclge_misc_irq_uninit(hdev);
 	hclge_pci_uninit(hdev);
@@ -6614,9 +6042,6 @@
 	.enable_vlan_filter = hclge_enable_vlan_filter,
 	.set_vlan_filter = hclge_set_port_vlan_filter,
 	.set_vf_vlan_filter = hclge_set_vf_vlan_filter,
-<<<<<<< HEAD
-	.reset_event = hclge_reset_event,
-=======
 	.enable_hw_strip_rxvtag = hclge_en_hw_strip_rxvtag,
 	.reset_event = hclge_reset_event,
 	.get_tqps_and_rss_info = hclge_get_tqps_and_rss_info,
@@ -6626,7 +6051,6 @@
 	.get_regs_len = hclge_get_regs_len,
 	.get_regs = hclge_get_regs,
 	.set_led_id = hclge_set_led_id,
->>>>>>> 661e50bc
 };
 
 static struct hnae3_ae_algo ae_algo = {
