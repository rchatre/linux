/**
 *
 * Synaptics Register Mapped Interface (RMI4) I2C Physical Layer Driver.
 * Copyright (c) 2007-2010, Synaptics Incorporated
 *
 * Author: Js HA <js.ha@stericsson.com> for ST-Ericsson
 * Author: Naveen Kumar G <naveen.gaddipati@stericsson.com> for ST-Ericsson
 * Copyright 2010 (c) ST-Ericsson AB
 */
/*
 * This file is licensed under the GPL2 license.
 *
 *#############################################################################
 * GPL
 *
 * This program is free software; you can redistribute it and/or modify it
 * under the terms of the GNU General Public License version 2 as published
 * by the Free Software Foundation.
 *
 * This program is distributed in the hope that it will be useful, but
 * WITHOUT ANY WARRANTY; without even the implied warranty of MERCHANTABILITY
 * or FITNESS FOR A PARTICULAR PURPOSE.  See the GNU General Public License
 * for more details.
 *
 *#############################################################################
 */

#include <linux/input.h>
#include <linux/slab.h>
#include <linux/i2c.h>
#include <linux/interrupt.h>
#include <linux/regulator/consumer.h>
#include "synaptics_i2c_rmi4.h"

/* TODO: for multiple device support will need a per-device mutex */
#define DRIVER_NAME "synaptics_rmi4_i2c"

#define MAX_ERROR_REPORT	6
#define MAX_TOUCH_MAJOR		15
#define MAX_RETRY_COUNT		5
#define STD_QUERY_LEN		21
#define PAGE_LEN		2
#define DATA_BUF_LEN		32
#define BUF_LEN			37
#define QUERY_LEN		9
#define DATA_LEN		12
#define HAS_TAP			0x01
#define HAS_PALMDETECT		0x01
#define HAS_ROTATE		0x02
#define HAS_TAPANDHOLD		0x02
#define HAS_DOUBLETAP		0x04
#define HAS_EARLYTAP		0x08
#define HAS_RELEASE		0x08
#define HAS_FLICK		0x10
#define HAS_PRESS		0x20
#define HAS_PINCH		0x40

#define MASK_16BIT		0xFFFF
#define MASK_8BIT		0xFF
#define MASK_7BIT		0x7F
#define MASK_5BIT		0x1F
#define MASK_4BIT		0x0F
#define MASK_3BIT		0x07
#define MASK_2BIT		0x03
#define TOUCHPAD_CTRL_INTR	0x8
#define PDT_START_SCAN_LOCATION (0x00E9)
#define PDT_END_SCAN_LOCATION	(0x000A)
#define PDT_ENTRY_SIZE		(0x0006)
#define RMI4_NUMBER_OF_MAX_FINGERS		(8)
#define SYNAPTICS_RMI4_TOUCHPAD_FUNC_NUM	(0x11)
#define SYNAPTICS_RMI4_DEVICE_CONTROL_FUNC_NUM	(0x01)

/**
 * struct synaptics_rmi4_fn_desc - contains the funtion descriptor information
 * @query_base_addr: base address for query
 * @cmd_base_addr: base address for command
 * @ctrl_base_addr: base address for control
 * @data_base_addr: base address for data
 * @intr_src_count: count for the interrupt source
 * @fn_number: function number
 *
 * This structure is used to gives the function descriptor information
 * of the particular functionality.
 */
struct synaptics_rmi4_fn_desc {
	unsigned char	query_base_addr;
	unsigned char	cmd_base_addr;
	unsigned char	ctrl_base_addr;
	unsigned char	data_base_addr;
	unsigned char	intr_src_count;
	unsigned char	fn_number;
};

/**
 * struct synaptics_rmi4_fn - contains the funtion information
 * @fn_number: function number
 * @num_of_data_sources: number of data sources
 * @num_of_data_points: number of fingers touched
 * @size_of_data_register_block: data register block size
 * @index_to_intr_reg: index for interrupt register
 * @intr_mask: interrupt mask value
 * @fn_desc: variable for function descriptor structure
 * @link: linked list for function descriptors
 *
 * This structure gives information about the number of data sources and
 * the number of data registers associated with the function.
 */
struct synaptics_rmi4_fn {
	unsigned char		fn_number;
	unsigned char		num_of_data_sources;
	unsigned char		num_of_data_points;
	unsigned char		size_of_data_register_block;
	unsigned char		index_to_intr_reg;
	unsigned char		intr_mask;
	struct synaptics_rmi4_fn_desc	fn_desc;
	struct list_head	link;
};

/**
 * struct synaptics_rmi4_device_info - contains the rmi4 device information
 * @version_major: protocol major version number
 * @version_minor: protocol minor version number
 * @manufacturer_id: manufacturer identification byte
 * @product_props: product properties information
 * @product_info: product info array
 * @date_code: device manufacture date
 * @tester_id: tester id array
 * @serial_number: serial number for that device
 * @product_id_string: product id for the device
 * @support_fn_list: linked list for device information
 *
 * This structure gives information about the number of data sources and
 * the number of data registers associated with the function.
 */
struct synaptics_rmi4_device_info {
	unsigned int		version_major;
	unsigned int		version_minor;
	unsigned char		manufacturer_id;
	unsigned char		product_props;
	unsigned char		product_info[2];
	unsigned char		date_code[3];
	unsigned short		tester_id;
	unsigned short		serial_number;
	unsigned char		product_id_string[11];
	struct list_head	support_fn_list;
};

/**
 * struct synaptics_rmi4_data - contains the rmi4 device data
 * @rmi4_mod_info: structure variable for rmi4 device info
 * @input_dev: pointer for input device
 * @i2c_client: pointer for i2c client
 * @board: constant pointer for touch platform data
 * @fn_list_mutex: mutex for funtion list
 * @rmi4_page_mutex: mutex for rmi4 page
 * @current_page: variable for integer
 * @number_of_interrupt_register: interrupt registers count
 * @fn01_ctrl_base_addr: control base address for fn01
 * @fn01_query_base_addr: query base address for fn01
 * @fn01_data_base_addr: data base address for fn01
 * @sensor_max_x: sensor maximum x value
 * @sensor_max_y: sensor maximum y value
 * @regulator: pointer to the regulator structure
 * @wait: wait queue structure variable
 * @touch_stopped: flag to stop the thread function
 *
 * This structure gives the device data information.
 */
struct synaptics_rmi4_data {
	struct synaptics_rmi4_device_info rmi4_mod_info;
	struct input_dev	*input_dev;
	struct i2c_client	*i2c_client;
	const struct synaptics_rmi4_platform_data *board;
	struct mutex		fn_list_mutex;
	struct mutex		rmi4_page_mutex;
	int			current_page;
	unsigned int		number_of_interrupt_register;
	unsigned short		fn01_ctrl_base_addr;
	unsigned short		fn01_query_base_addr;
	unsigned short		fn01_data_base_addr;
	int			sensor_max_x;
	int			sensor_max_y;
	struct regulator	*regulator;
	wait_queue_head_t	wait;
	bool			touch_stopped;
};

/**
 * synaptics_rmi4_set_page() - sets the page
 * @pdata: pointer to synaptics_rmi4_data structure
 * @address: set the address of the page
 *
 * This function is used to set the page and returns integer.
 */
static int synaptics_rmi4_set_page(struct synaptics_rmi4_data *pdata,
					unsigned int address)
{
	unsigned char	txbuf[PAGE_LEN];
	int		retval;
	unsigned int	page;
	struct i2c_client *i2c = pdata->i2c_client;

	page	= ((address >> 8) & MASK_8BIT);
	if (page != pdata->current_page) {
		txbuf[0]	= MASK_8BIT;
		txbuf[1]	= page;
		retval	= i2c_master_send(i2c, txbuf, PAGE_LEN);
		if (retval != PAGE_LEN)
			dev_err(&i2c->dev, "%s:failed:%d\n", __func__, retval);
		else
			pdata->current_page = page;
	} else
		retval = PAGE_LEN;
	return retval;
}
/**
 * synaptics_rmi4_i2c_block_read() - read the block of data
 * @pdata: pointer to synaptics_rmi4_data structure
 * @address: read the block of data from this offset
 * @valp: pointer to a buffer containing the data to be read
 * @size: number of bytes to read
 *
 * This function is to read the block of data and returns integer.
 */
static int synaptics_rmi4_i2c_block_read(struct synaptics_rmi4_data *pdata,
						unsigned short address,
						unsigned char *valp, int size)
{
	int retval = 0;
	int retry_count = 0;
	int index;
	struct i2c_client *i2c = pdata->i2c_client;

	mutex_lock(&(pdata->rmi4_page_mutex));
	retval = synaptics_rmi4_set_page(pdata, address);
	if (retval != PAGE_LEN)
		goto exit;
	index = address & MASK_8BIT;
retry:
	retval = i2c_smbus_read_i2c_block_data(i2c, index, size, valp);
	if (retval != size) {
		if (++retry_count == MAX_RETRY_COUNT)
			dev_err(&i2c->dev,
				"%s:address 0x%04x size %d failed:%d\n",
					__func__, address, size, retval);
		else {
			synaptics_rmi4_set_page(pdata, address);
			goto retry;
		}
	}
exit:
	mutex_unlock(&(pdata->rmi4_page_mutex));
	return retval;
}

/**
 * synaptics_rmi4_i2c_byte_write() - write the single byte data
 * @pdata: pointer to synaptics_rmi4_data structure
 * @address: write the block of data from this offset
 * @data: data to be write
 *
 * This function is to write the single byte data and returns integer.
 */
static int synaptics_rmi4_i2c_byte_write(struct synaptics_rmi4_data *pdata,
						unsigned short address,
						unsigned char data)
{
	unsigned char txbuf[2];
	int retval = 0;
	struct i2c_client *i2c = pdata->i2c_client;

	/* Can't have anyone else changing the page behind our backs */
	mutex_lock(&(pdata->rmi4_page_mutex));

	retval = synaptics_rmi4_set_page(pdata, address);
	if (retval != PAGE_LEN)
		goto exit;
	txbuf[0]	= address & MASK_8BIT;
	txbuf[1]	= data;
	retval		= i2c_master_send(pdata->i2c_client, txbuf, 2);
	/* Add in retry on writes only in certian error return values */
	if (retval != 2) {
		dev_err(&i2c->dev, "%s:failed:%d\n", __func__, retval);
		retval = -EIO;
	} else
		retval = 1;
exit:
	mutex_unlock(&(pdata->rmi4_page_mutex));
	return retval;
}

/**
 * synpatics_rmi4_touchpad_report() - reports for the rmi4 touchpad device
 * @pdata: pointer to synaptics_rmi4_data structure
 * @rfi: pointer to synaptics_rmi4_fn structure
 *
 * This function calls to reports for the rmi4 touchpad device
 */
static int synpatics_rmi4_touchpad_report(struct synaptics_rmi4_data *pdata,
						struct synaptics_rmi4_fn *rfi)
{
	/* number of touch points - fingers down in this case */
	int	touch_count = 0;
	int	finger;
	int	fingers_supported;
	int	finger_registers;
	int	reg;
	int	finger_shift;
	int	finger_status;
	int	retval;
	unsigned short	data_base_addr;
	unsigned short	data_offset;
	unsigned char	data_reg_blk_size;
	unsigned char	values[2];
	unsigned char	data[DATA_LEN];
	int	x[RMI4_NUMBER_OF_MAX_FINGERS];
	int	y[RMI4_NUMBER_OF_MAX_FINGERS];
	int	wx[RMI4_NUMBER_OF_MAX_FINGERS];
	int	wy[RMI4_NUMBER_OF_MAX_FINGERS];
	struct	i2c_client *client = pdata->i2c_client;

	/* get 2D sensor finger data */
	/*
	 * First get the finger status field - the size of the finger status
	 * field is determined by the number of finger supporte - 2 bits per
	 * finger, so the number of registers to read is:
	 * registerCount = ceil(numberOfFingers/4).
	 * Read the required number of registers and check each 2 bit field to
	 * determine if a finger is down:
	 *	00 = finger not present,
	 *	01 = finger present and data accurate,
	 *	10 = finger present but data may not be accurate,
	 *	11 = reserved for product use.
	 */
	fingers_supported	= rfi->num_of_data_points;
	finger_registers	= (fingers_supported + 3)/4;
	data_base_addr		= rfi->fn_desc.data_base_addr;
	retval = synaptics_rmi4_i2c_block_read(pdata, data_base_addr, values,
							finger_registers);
	if (retval != finger_registers) {
		dev_err(&client->dev, "%s:read status registers failed\n",
								__func__);
		return 0;
	}
	/*
	 * For each finger present, read the proper number of registers
	 * to get absolute data.
	 */
	data_reg_blk_size = rfi->size_of_data_register_block;
	for (finger = 0; finger < fingers_supported; finger++) {
		/* determine which data byte the finger status is in */
		reg = finger/4;
		/* bit shift to get finger's status */
		finger_shift	= (finger % 4) * 2;
		finger_status	= (values[reg] >> finger_shift) & 3;
		/*
		 * if finger status indicates a finger is present then
		 * read the finger data and report it
		 */
		if (finger_status == 1 || finger_status == 2) {
			/* Read the finger data */
			data_offset = data_base_addr +
					((finger * data_reg_blk_size) +
					finger_registers);
			retval = synaptics_rmi4_i2c_block_read(pdata,
						data_offset, data,
						data_reg_blk_size);
			if (retval != data_reg_blk_size) {
				printk(KERN_ERR "%s:read data failed\n",
								__func__);
				return 0;
			} else {
				x[touch_count]	=
					(data[0] << 4) | (data[2] & MASK_4BIT);
				y[touch_count]	=
					(data[1] << 4) |
					((data[2] >> 4) & MASK_4BIT);
				wy[touch_count]	=
						(data[3] >> 4) & MASK_4BIT;
				wx[touch_count]	=
						(data[3] & MASK_4BIT);

				if (pdata->board->x_flip)
					x[touch_count] =
						pdata->sensor_max_x -
								x[touch_count];
				if (pdata->board->y_flip)
					y[touch_count] =
						pdata->sensor_max_y -
								y[touch_count];
			}
			/* number of active touch points */
			touch_count++;
		}
	}

	/* report to input subsystem */
	if (touch_count) {
		for (finger = 0; finger < touch_count; finger++) {
			input_report_abs(pdata->input_dev, ABS_MT_TOUCH_MAJOR,
						max(wx[finger] , wy[finger]));
			input_report_abs(pdata->input_dev, ABS_MT_POSITION_X,
								x[finger]);
			input_report_abs(pdata->input_dev, ABS_MT_POSITION_Y,
								y[finger]);
			input_mt_sync(pdata->input_dev);
		}
	} else
		input_mt_sync(pdata->input_dev);

	/* sync after groups of events */
	input_sync(pdata->input_dev);
	/* return the number of touch points */
	return touch_count;
}

/**
 * synaptics_rmi4_report_device() - reports the rmi4 device
 * @pdata: pointer to synaptics_rmi4_data structure
 * @rfi: pointer to synaptics_rmi4_fn
 *
 * This function is used to call the report function of the rmi4 device.
 */
static int synaptics_rmi4_report_device(struct synaptics_rmi4_data *pdata,
					struct synaptics_rmi4_fn *rfi)
{
	int touch = 0;
	struct	i2c_client *client = pdata->i2c_client;
	static int num_error_reports;
	if (rfi->fn_number != SYNAPTICS_RMI4_TOUCHPAD_FUNC_NUM) {
		num_error_reports++;
		if (num_error_reports < MAX_ERROR_REPORT)
			dev_err(&client->dev, "%s:report not supported\n",
								__func__);
	} else
		touch = synpatics_rmi4_touchpad_report(pdata, rfi);
	return touch;
}
/**
 * synaptics_rmi4_sensor_report() - reports to input subsystem
 * @pdata: pointer to synaptics_rmi4_data structure
 *
 * This function is used to reads in all data sources and reports
 * them to the input subsystem.
 */
static int synaptics_rmi4_sensor_report(struct synaptics_rmi4_data *pdata)
{
	unsigned char	intr_status[4];
	/* number of touch points - fingers or buttons */
	int touch = 0;
	unsigned int retval;
	struct synaptics_rmi4_fn		*rfi;
	struct synaptics_rmi4_device_info	*rmi;
	struct	i2c_client *client = pdata->i2c_client;

	/*
	 * Get the interrupt status from the function $01
	 * control register+1 to find which source(s) were interrupting
	 * so we can read the data from the source(s) (2D sensor, buttons..)
	 */
	retval = synaptics_rmi4_i2c_block_read(pdata,
					pdata->fn01_data_base_addr + 1,
					intr_status,
					pdata->number_of_interrupt_register);
	if (retval != pdata->number_of_interrupt_register) {
		dev_err(&client->dev,
				"could not read interrupt status registers\n");
		return 0;
	}
	/*
	 * check each function that has data sources and if the interrupt for
	 * that triggered then call that RMI4 functions report() function to
	 * gather data and report it to the input subsystem
	 */
	rmi = &(pdata->rmi4_mod_info);
	list_for_each_entry(rfi, &rmi->support_fn_list, link) {
		if (rfi->num_of_data_sources) {
			if (intr_status[rfi->index_to_intr_reg] &
							rfi->intr_mask)
				touch = synaptics_rmi4_report_device(pdata,
									rfi);
		}
	}
	/* return the number of touch points */
	return touch;
}

/**
 * synaptics_rmi4_irq() - thread function for rmi4 attention line
 * @irq: irq value
 * @data: void pointer
 *
 * This function is interrupt thread function. It just notifies the
 * application layer that attention is required.
 */
static irqreturn_t synaptics_rmi4_irq(int irq, void *data)
{
	struct synaptics_rmi4_data *pdata = data;
	int touch_count;
	do {
		touch_count = synaptics_rmi4_sensor_report(pdata);
		if (touch_count)
			wait_event_timeout(pdata->wait, pdata->touch_stopped,
							msecs_to_jiffies(1));
		else
			break;
	} while (!pdata->touch_stopped);
	return IRQ_HANDLED;
}

/**
 * synpatics_rmi4_touchpad_detect() - detects the rmi4 touchpad device
 * @pdata: pointer to synaptics_rmi4_data structure
 * @rfi: pointer to synaptics_rmi4_fn structure
 * @fd: pointer to synaptics_rmi4_fn_desc structure
 * @interruptcount: count the number of interrupts
 *
 * This function calls to detects the rmi4 touchpad device
 */
static int synpatics_rmi4_touchpad_detect(struct synaptics_rmi4_data *pdata,
					struct synaptics_rmi4_fn *rfi,
					struct synaptics_rmi4_fn_desc *fd,
					unsigned int interruptcount)
{
	unsigned char	queries[QUERY_LEN];
	unsigned short	intr_offset;
	unsigned char	abs_data_size;
	unsigned char	abs_data_blk_size;
	unsigned char	egr_0, egr_1;
	unsigned int	all_data_blk_size;
	int	has_pinch, has_flick, has_tap;
	int	has_tapandhold, has_doubletap;
	int	has_earlytap, has_press;
	int	has_palmdetect, has_rotate;
	int	has_rel;
	int	i;
	int	retval;
	struct	i2c_client *client = pdata->i2c_client;

	rfi->fn_desc.query_base_addr	= fd->query_base_addr;
	rfi->fn_desc.data_base_addr	= fd->data_base_addr;
	rfi->fn_desc.intr_src_count	= fd->intr_src_count;
	rfi->fn_desc.fn_number		= fd->fn_number;
	rfi->fn_number			= fd->fn_number;
	rfi->num_of_data_sources	= fd->intr_src_count;
	rfi->fn_desc.ctrl_base_addr	= fd->ctrl_base_addr;
	rfi->fn_desc.cmd_base_addr	= fd->cmd_base_addr;

	/*
	 * need to get number of fingers supported, data size, etc.
	 * to be used when getting data since the number of registers to
	 * read depends on the number of fingers supported and data size.
	 */
	retval = synaptics_rmi4_i2c_block_read(pdata, fd->query_base_addr,
							queries,
							sizeof(queries));
	if (retval != sizeof(queries)) {
		dev_err(&client->dev, "%s:read function query registers\n",
							__func__);
		return retval;
	}
	/*
	 * 2D data sources have only 3 bits for the number of fingers
	 * supported - so the encoding is a bit wierd.
	 */
	if ((queries[1] & MASK_3BIT) <= 4)
		/* add 1 since zero based */
		rfi->num_of_data_points = (queries[1] & MASK_3BIT) + 1;
	else {
		/*
		 * a value of 5 is up to 10 fingers - 6 and 7 are reserved
		 * (shouldn't get these i int retval;n a normal 2D source).
		 */
		if ((queries[1] & MASK_3BIT) == 5)
			rfi->num_of_data_points = 10;
	}
	/* Need to get interrupt info for handling interrupts */
	rfi->index_to_intr_reg = (interruptcount + 7)/8;
	if (rfi->index_to_intr_reg != 0)
		rfi->index_to_intr_reg -= 1;
	/*
	 * loop through interrupts for each source in fn $11
	 * and or in a bit to the interrupt mask for each.
	 */
	intr_offset = interruptcount % 8;
	rfi->intr_mask = 0;
	for (i = intr_offset;
		i < ((fd->intr_src_count & MASK_3BIT) + intr_offset); i++)
		rfi->intr_mask |= 1 << i;

	/* Size of just the absolute data for one finger */
	abs_data_size	= queries[5] & MASK_2BIT;
	/* One each for X and Y, one for LSB for X & Y, one for W, one for Z */
	abs_data_blk_size = 3 + (2 * (abs_data_size == 0 ? 1 : 0));
	rfi->size_of_data_register_block = abs_data_blk_size;

	/*
	 * need to determine the size of data to read - this depends on
	 * conditions such as whether Relative data is reported and if Gesture
	 * data is reported.
	 */
	egr_0 = queries[7];
	egr_1 = queries[8];

	/*
	 * Get info about what EGR data is supported, whether it has
	 * Relative data supported, etc.
	 */
	has_pinch	= egr_0 & HAS_PINCH;
	has_flick	= egr_0 & HAS_FLICK;
	has_tap		= egr_0 & HAS_TAP;
	has_earlytap	= egr_0 & HAS_EARLYTAP;
	has_press	= egr_0 & HAS_PRESS;
	has_rotate	= egr_1 & HAS_ROTATE;
	has_rel		= queries[1] & HAS_RELEASE;
	has_tapandhold	= egr_0 & HAS_TAPANDHOLD;
	has_doubletap	= egr_0 & HAS_DOUBLETAP;
	has_palmdetect	= egr_1 & HAS_PALMDETECT;

	/*
	 * Size of all data including finger status, absolute data for each
	 * finger, relative data and EGR data
	 */
	all_data_blk_size =
		/* finger status, four fingers per register */
		((rfi->num_of_data_points + 3) / 4) +
		/* absolute data, per finger times number of fingers */
		(abs_data_blk_size * rfi->num_of_data_points) +
		/*
		 * two relative registers (if relative is being reported)
		 */
		2 * has_rel +
		/*
		 * F11_2D_data8 is only present if the egr_0
		 * register is non-zero.
		 */
		!!(egr_0) +
		/*
		 * F11_2D_data9 is only present if either egr_0 or
		 * egr_1 registers are non-zero.
		 */
		(egr_0 || egr_1) +
		/*
		 * F11_2D_data10 is only present if EGR_PINCH or EGR_FLICK of
		 * egr_0 reports as 1.
		 */
		!!(has_pinch | has_flick) +
		/*
		 * F11_2D_data11 and F11_2D_data12 are only present if
		 * EGR_FLICK of egr_0 reports as 1.
		 */
		2 * !!(has_flick);
	return retval;
}

/**
 * synpatics_rmi4_touchpad_config() - confiures the rmi4 touchpad device
 * @pdata: pointer to synaptics_rmi4_data structure
 * @rfi: pointer to synaptics_rmi4_fn structure
 *
 * This function calls to confiures the rmi4 touchpad device
 */
int synpatics_rmi4_touchpad_config(struct synaptics_rmi4_data *pdata,
						struct synaptics_rmi4_fn *rfi)
{
	/*
	 * For the data source - print info and do any
	 * source specific configuration.
	 */
	unsigned char data[BUF_LEN];
	int retval = 0;
	struct	i2c_client *client = pdata->i2c_client;

	/* Get and print some info about the data source... */
	/* To Query 2D devices we need to read from the address obtained
	 * from the function descriptor stored in the RMI function info.
	 */
	retval = synaptics_rmi4_i2c_block_read(pdata,
						rfi->fn_desc.query_base_addr,
						data, QUERY_LEN);
	if (retval != QUERY_LEN)
		dev_err(&client->dev, "%s:read query registers failed\n",
								__func__);
	else {
		retval = synaptics_rmi4_i2c_block_read(pdata,
						rfi->fn_desc.ctrl_base_addr,
						data, DATA_BUF_LEN);
		if (retval != DATA_BUF_LEN) {
			dev_err(&client->dev,
				"%s:read control registers failed\n",
								__func__);
			return retval;
		}
		/* Store these for use later*/
		pdata->sensor_max_x = ((data[6] & MASK_8BIT) << 0) |
						((data[7] & MASK_4BIT) << 8);
		pdata->sensor_max_y = ((data[8] & MASK_5BIT) << 0) |
						((data[9] & MASK_4BIT) << 8);
	}
	return retval;
}

/**
 * synaptics_rmi4_i2c_query_device() - query the rmi4 device
 * @pdata: pointer to synaptics_rmi4_data structure
 *
 * This function is used to query the rmi4 device.
 */
static int synaptics_rmi4_i2c_query_device(struct synaptics_rmi4_data *pdata)
{
	int i;
	int retval;
	unsigned char std_queries[STD_QUERY_LEN];
	unsigned char intr_count = 0;
	int data_sources = 0;
	unsigned int ctrl_offset;
	struct synaptics_rmi4_fn *rfi;
	struct synaptics_rmi4_fn_desc	rmi_fd;
	struct synaptics_rmi4_device_info *rmi;
	struct	i2c_client *client = pdata->i2c_client;

	/*
	 * init the physical drivers RMI module
	 * info list of functions
	 */
	INIT_LIST_HEAD(&pdata->rmi4_mod_info.support_fn_list);

	/*
	 * Read the Page Descriptor Table to determine what functions
	 * are present
	 */
	for (i = PDT_START_SCAN_LOCATION; i > PDT_END_SCAN_LOCATION;
						i -= PDT_ENTRY_SIZE) {
		retval = synaptics_rmi4_i2c_block_read(pdata, i,
						(unsigned char *)&rmi_fd,
						sizeof(rmi_fd));
		if (retval != sizeof(rmi_fd)) {
			/* failed to read next PDT entry */
			dev_err(&client->dev, "%s: read error\n", __func__);
			return -EIO;
		}
		rfi = NULL;
		if (rmi_fd.fn_number) {
			switch (rmi_fd.fn_number & MASK_8BIT) {
			case SYNAPTICS_RMI4_DEVICE_CONTROL_FUNC_NUM:
				pdata->fn01_query_base_addr =
						rmi_fd.query_base_addr;
				pdata->fn01_ctrl_base_addr =
						rmi_fd.ctrl_base_addr;
				pdata->fn01_data_base_addr =
						rmi_fd.data_base_addr;
				break;
			case SYNAPTICS_RMI4_TOUCHPAD_FUNC_NUM:
				if (rmi_fd.intr_src_count) {
					rfi = kmalloc(sizeof(*rfi),
								GFP_KERNEL);
					if (!rfi) {
						dev_err(&client->dev,
							"%s:kmalloc failed\n",
								__func__);
							return -ENOMEM;
					}
					retval = synpatics_rmi4_touchpad_detect
								(pdata,	rfi,
								&rmi_fd,
								intr_count);
					if (retval < 0)
						return retval;
				}
				break;
			}
			/* interrupt count for next iteration */
			intr_count += (rmi_fd.intr_src_count & MASK_3BIT);
			/*
			 * We only want to add functions to the list
			 * that have data associated with them.
			 */
			if (rfi && rmi_fd.intr_src_count) {
				/* link this function info to the RMI module */
				mutex_lock(&(pdata->fn_list_mutex));
				list_add_tail(&rfi->link,
					&pdata->rmi4_mod_info.support_fn_list);
				mutex_unlock(&(pdata->fn_list_mutex));
			}
		} else {
			/*
			 * A zero in the function number
			 * signals the end of the PDT
			 */
			dev_dbg(&client->dev,
				"%s:end of PDT\n", __func__);
			break;
		}
	}
	/*
	 * calculate the interrupt register count - used in the
	 * ISR to read the correct number of interrupt registers
	 */
	pdata->number_of_interrupt_register = (intr_count + 7) / 8;
	/*
	 * Function $01 will be used to query the product properties,
	 * and product ID  so we had to read the PDT above first to get
	 * the Fn $01 query address and prior to filling in the product
	 * info. NOTE: Even an unflashed device will still have FN $01.
	 */

	/* Load up the standard queries and get the RMI4 module info */
	retval = synaptics_rmi4_i2c_block_read(pdata,
					pdata->fn01_query_base_addr,
					std_queries,
					sizeof(std_queries));
	if (retval != sizeof(std_queries)) {
		dev_err(&client->dev, "%s:Failed reading queries\n",
							__func__);
		 return -EIO;
	}

	/* Currently supported RMI version is 4.0 */
	pdata->rmi4_mod_info.version_major	= 4;
	pdata->rmi4_mod_info.version_minor	= 0;
	/*
	 * get manufacturer id, product_props, product info,
	 * date code, tester id, serial num and product id (name)
	 */
	pdata->rmi4_mod_info.manufacturer_id	= std_queries[0];
	pdata->rmi4_mod_info.product_props	= std_queries[1];
	pdata->rmi4_mod_info.product_info[0]	= std_queries[2];
	pdata->rmi4_mod_info.product_info[1]	= std_queries[3];
	/* year - 2001-2032 */
	pdata->rmi4_mod_info.date_code[0]	= std_queries[4] & MASK_5BIT;
	/* month - 1-12 */
	pdata->rmi4_mod_info.date_code[1]	= std_queries[5] & MASK_4BIT;
	/* day - 1-31 */
	pdata->rmi4_mod_info.date_code[2]	= std_queries[6] & MASK_5BIT;
	pdata->rmi4_mod_info.tester_id = ((std_queries[7] & MASK_7BIT) << 8) |
						(std_queries[8] & MASK_7BIT);
	pdata->rmi4_mod_info.serial_number =
		((std_queries[9] & MASK_7BIT) << 8) |
				(std_queries[10] & MASK_7BIT);
	memcpy(pdata->rmi4_mod_info.product_id_string, &std_queries[11], 10);

	/* Check if this is a Synaptics device - report if not. */
	if (pdata->rmi4_mod_info.manufacturer_id != 1)
		dev_err(&client->dev, "%s: non-Synaptics mfg id:%d\n",
			__func__, pdata->rmi4_mod_info.manufacturer_id);

	list_for_each_entry(rfi, &pdata->rmi4_mod_info.support_fn_list, link)
		data_sources += rfi->num_of_data_sources;
	if (data_sources) {
		rmi = &(pdata->rmi4_mod_info);
		list_for_each_entry(rfi, &rmi->support_fn_list, link) {
			if (rfi->num_of_data_sources) {
				if (rfi->fn_number ==
					SYNAPTICS_RMI4_TOUCHPAD_FUNC_NUM) {
					retval = synpatics_rmi4_touchpad_config
								(pdata, rfi);
					if (retval < 0)
						return retval;
				} else
					dev_err(&client->dev,
						"%s:fn_number not supported\n",
								__func__);
				/*
				 * Turn on interrupts for this
				 * function's data sources.
				 */
				ctrl_offset = pdata->fn01_ctrl_base_addr + 1 +
							rfi->index_to_intr_reg;
				retval = synaptics_rmi4_i2c_byte_write(pdata,
							ctrl_offset,
							rfi->intr_mask);
				if (retval < 0)
					return retval;
			}
		}
	}
	return 0;
}

/**
 * synaptics_rmi4_probe() - Initialze the i2c-client touchscreen driver
 * @i2c: i2c client structure pointer
 * @id:i2c device id pointer
 *
 * This function will allocate and initialize the instance
 * data and request the irq and set the instance data as the clients
 * platform data then register the physical driver which will do a scan of
 * the rmi4 Physical Device Table and enumerate any rmi4 functions that
 * have data sources associated with them.
 */
static int __devinit synaptics_rmi4_probe
	(struct i2c_client *client, const struct i2c_device_id *dev_id)
{
	int retval;
	unsigned char intr_status[4];
	struct synaptics_rmi4_data *rmi4_data;
	const struct synaptics_rmi4_platform_data *platformdata =
						client->dev.platform_data;

	if (!i2c_check_functionality(client->adapter,
					I2C_FUNC_SMBUS_BYTE_DATA)) {
		dev_err(&client->dev, "i2c smbus byte data not supported\n");
		return -EIO;
	}

	if (!platformdata) {
		dev_err(&client->dev, "%s: no platform data\n", __func__);
		return -EINVAL;
	}

	/* Allocate and initialize the instance data for this client */
	rmi4_data = kzalloc(sizeof(struct synaptics_rmi4_data) * 2,
							GFP_KERNEL);
	if (!rmi4_data) {
		dev_err(&client->dev, "%s: no memory allocated\n", __func__);
		return -ENOMEM;
	}

	rmi4_data->input_dev = input_allocate_device();
	if (rmi4_data->input_dev == NULL) {
		dev_err(&client->dev, "%s:input device alloc failed\n",
						__func__);
		retval = -ENOMEM;
		goto err_input;
	}

	if (platformdata->regulator_en) {
		rmi4_data->regulator = regulator_get(&client->dev, "vdd");
		if (IS_ERR(rmi4_data->regulator)) {
			dev_err(&client->dev, "%s:get regulator failed\n",
								__func__);
			retval = PTR_ERR(rmi4_data->regulator);
			goto err_regulator;
		}
		regulator_enable(rmi4_data->regulator);
	}

	init_waitqueue_head(&rmi4_data->wait);
	/*
	 * Copy i2c_client pointer into RTID's i2c_client pointer for
	 * later use in rmi4_read, rmi4_write, etc.
	 */
	rmi4_data->i2c_client		= client;
	/* So we set the page correctly the first time */
	rmi4_data->current_page		= MASK_16BIT;
	rmi4_data->board		= platformdata;
	rmi4_data->touch_stopped	= false;

	/* init the mutexes for maintain the lists */
	mutex_init(&(rmi4_data->fn_list_mutex));
	mutex_init(&(rmi4_data->rmi4_page_mutex));

	/*
	 * Register physical driver - this will call the detect function that
	 * will then scan the device and determine the supported
	 * rmi4 functions.
	 */
	retval = synaptics_rmi4_i2c_query_device(rmi4_data);
	if (retval) {
		dev_err(&client->dev, "%s: rmi4 query device failed\n",
							__func__);
		goto err_query_dev;
	}

	/* Store the instance data in the i2c_client */
	i2c_set_clientdata(client, rmi4_data);

	/*initialize the input device parameters */
	rmi4_data->input_dev->name	= DRIVER_NAME;
	rmi4_data->input_dev->phys	= "Synaptics_Clearpad";
	rmi4_data->input_dev->id.bustype = BUS_I2C;
	rmi4_data->input_dev->dev.parent = &client->dev;
	input_set_drvdata(rmi4_data->input_dev, rmi4_data);

	/* Initialize the function handlers for rmi4 */
	set_bit(EV_SYN, rmi4_data->input_dev->evbit);
	set_bit(EV_KEY, rmi4_data->input_dev->evbit);
	set_bit(EV_ABS, rmi4_data->input_dev->evbit);

	input_set_abs_params(rmi4_data->input_dev, ABS_MT_POSITION_X, 0,
					rmi4_data->sensor_max_x, 0, 0);
	input_set_abs_params(rmi4_data->input_dev, ABS_MT_POSITION_Y, 0,
					rmi4_data->sensor_max_y, 0, 0);
	input_set_abs_params(rmi4_data->input_dev, ABS_MT_TOUCH_MAJOR, 0,
						MAX_TOUCH_MAJOR, 0, 0);

<<<<<<< HEAD
	retval = input_register_device(rmi4_data->input_dev);
	if (retval) {
		dev_err(&client->dev, "%s:input register failed\n", __func__);
		goto err_query_dev;
	}

=======
>>>>>>> ebf53826
	/* Clear interrupts */
	synaptics_rmi4_i2c_block_read(rmi4_data,
			rmi4_data->fn01_data_base_addr + 1, intr_status,
				rmi4_data->number_of_interrupt_register);
	retval = request_threaded_irq(platformdata->irq_number, NULL,
					synaptics_rmi4_irq,
					platformdata->irq_type,
					DRIVER_NAME, rmi4_data);
	if (retval) {
		dev_err(&client->dev, "%s:Unable to get attn irq %d\n",
				__func__, platformdata->irq_number);
		goto err_unset_clientdata;
	}

	retval = input_register_device(rmi4_data->input_dev);
	if (retval) {
		dev_err(&client->dev, "%s:input register failed\n", __func__);
		goto err_free_irq;
	}

	return retval;

err_free_irq:
	free_irq(platformdata->irq_number, rmi4_data);
<<<<<<< HEAD
	input_unregister_device(rmi4_data->input_dev);
=======
err_unset_clientdata:
	i2c_set_clientdata(client, NULL);
>>>>>>> ebf53826
err_query_dev:
	if (platformdata->regulator_en) {
		regulator_disable(rmi4_data->regulator);
		regulator_put(rmi4_data->regulator);
	}
err_regulator:
	input_free_device(rmi4_data->input_dev);
	rmi4_data->input_dev = NULL;
err_input:
	kfree(rmi4_data);

	return retval;
}
/**
 * synaptics_rmi4_remove() - Removes the i2c-client touchscreen driver
 * @client: i2c client structure pointer
 *
 * This funtion uses to remove the i2c-client
 * touchscreen driver and returns integer.
 */
static int __devexit synaptics_rmi4_remove(struct i2c_client *client)
{
	struct synaptics_rmi4_data *rmi4_data = i2c_get_clientdata(client);
	const struct synaptics_rmi4_platform_data *pdata = rmi4_data->board;

	rmi4_data->touch_stopped = true;
	wake_up(&rmi4_data->wait);
	free_irq(pdata->irq_number, rmi4_data);
	input_unregister_device(rmi4_data->input_dev);
	if (pdata->regulator_en) {
		regulator_disable(rmi4_data->regulator);
		regulator_put(rmi4_data->regulator);
	}
	kfree(rmi4_data);

	return 0;
}

#ifdef CONFIG_PM
/**
 * synaptics_rmi4_suspend() - suspend the touch screen controller
 * @dev: pointer to device structure
 *
 * This funtion is used to suspend the
 * touch panel controller and returns integer
 */
static int synaptics_rmi4_suspend(struct device *dev)
{
	/* Touch sleep mode */
	int retval;
	unsigned char intr_status;
	struct synaptics_rmi4_data *rmi4_data = dev_get_drvdata(dev);
	const struct synaptics_rmi4_platform_data *pdata = rmi4_data->board;

	rmi4_data->touch_stopped = true;
	disable_irq(pdata->irq_number);

	retval = synaptics_rmi4_i2c_block_read(rmi4_data,
				rmi4_data->fn01_data_base_addr + 1,
				&intr_status,
				rmi4_data->number_of_interrupt_register);
	if (retval < 0)
		return retval;

	retval = synaptics_rmi4_i2c_byte_write(rmi4_data,
					rmi4_data->fn01_ctrl_base_addr + 1,
					(intr_status & ~TOUCHPAD_CTRL_INTR));
	if (retval < 0)
		return retval;

	if (pdata->regulator_en)
		regulator_disable(rmi4_data->regulator);

	return 0;
}
/**
 * synaptics_rmi4_resume() - resume the touch screen controller
 * @dev: pointer to device structure
 *
 * This funtion is used to resume the touch panel
 * controller and returns integer.
 */
static int synaptics_rmi4_resume(struct device *dev)
{
	int retval;
	unsigned char intr_status;
	struct synaptics_rmi4_data *rmi4_data = dev_get_drvdata(dev);
	const struct synaptics_rmi4_platform_data *pdata = rmi4_data->board;

	if (pdata->regulator_en)
		regulator_enable(rmi4_data->regulator);

	enable_irq(pdata->irq_number);
	rmi4_data->touch_stopped = false;

	retval = synaptics_rmi4_i2c_block_read(rmi4_data,
				rmi4_data->fn01_data_base_addr + 1,
				&intr_status,
				rmi4_data->number_of_interrupt_register);
	if (retval < 0)
		return retval;

	retval = synaptics_rmi4_i2c_byte_write(rmi4_data,
					rmi4_data->fn01_ctrl_base_addr + 1,
					(intr_status | TOUCHPAD_CTRL_INTR));
	if (retval < 0)
		return retval;

	return 0;
}

static const struct dev_pm_ops synaptics_rmi4_dev_pm_ops = {
	.suspend = synaptics_rmi4_suspend,
	.resume  = synaptics_rmi4_resume,
};
#endif

static const struct i2c_device_id synaptics_rmi4_id_table[] = {
	{ DRIVER_NAME, 0 },
	{ },
};
MODULE_DEVICE_TABLE(i2c, synaptics_rmi4_id_table);

static struct i2c_driver synaptics_rmi4_driver = {
	.driver = {
		.name	=	DRIVER_NAME,
		.owner	=	THIS_MODULE,
#ifdef CONFIG_PM
		.pm	=	&synaptics_rmi4_dev_pm_ops,
#endif
	},
	.probe		=	synaptics_rmi4_probe,
	.remove		=	__devexit_p(synaptics_rmi4_remove),
	.id_table	=	synaptics_rmi4_id_table,
};
/**
 * synaptics_rmi4_init() - Initialize the touchscreen driver
 *
 * This funtion uses to initializes the synaptics
 * touchscreen driver and returns integer.
 */
static int __init synaptics_rmi4_init(void)
{
	return i2c_add_driver(&synaptics_rmi4_driver);
}
/**
 * synaptics_rmi4_exit() - De-initialize the touchscreen driver
 *
 * This funtion uses to de-initialize the synaptics
 * touchscreen driver and returns none.
 */
static void __exit synaptics_rmi4_exit(void)
{
	i2c_del_driver(&synaptics_rmi4_driver);
}


module_init(synaptics_rmi4_init);
module_exit(synaptics_rmi4_exit);

MODULE_LICENSE("GPL v2");
MODULE_AUTHOR("naveen.gaddipati@stericsson.com, js.ha@stericsson.com");
MODULE_DESCRIPTION("synaptics rmi4 i2c touch Driver");
MODULE_ALIAS("i2c:synaptics_rmi4_ts");<|MERGE_RESOLUTION|>--- conflicted
+++ resolved
@@ -984,15 +984,6 @@
 	input_set_abs_params(rmi4_data->input_dev, ABS_MT_TOUCH_MAJOR, 0,
 						MAX_TOUCH_MAJOR, 0, 0);
 
-<<<<<<< HEAD
-	retval = input_register_device(rmi4_data->input_dev);
-	if (retval) {
-		dev_err(&client->dev, "%s:input register failed\n", __func__);
-		goto err_query_dev;
-	}
-
-=======
->>>>>>> ebf53826
 	/* Clear interrupts */
 	synaptics_rmi4_i2c_block_read(rmi4_data,
 			rmi4_data->fn01_data_base_addr + 1, intr_status,
@@ -1004,7 +995,7 @@
 	if (retval) {
 		dev_err(&client->dev, "%s:Unable to get attn irq %d\n",
 				__func__, platformdata->irq_number);
-		goto err_unset_clientdata;
+		goto err_query_dev;
 	}
 
 	retval = input_register_device(rmi4_data->input_dev);
@@ -1017,12 +1008,6 @@
 
 err_free_irq:
 	free_irq(platformdata->irq_number, rmi4_data);
-<<<<<<< HEAD
-	input_unregister_device(rmi4_data->input_dev);
-=======
-err_unset_clientdata:
-	i2c_set_clientdata(client, NULL);
->>>>>>> ebf53826
 err_query_dev:
 	if (platformdata->regulator_en) {
 		regulator_disable(rmi4_data->regulator);
