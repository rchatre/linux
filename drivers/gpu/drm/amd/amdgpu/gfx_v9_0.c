/*
 * Copyright 2016 Advanced Micro Devices, Inc.
 *
 * Permission is hereby granted, free of charge, to any person obtaining a
 * copy of this software and associated documentation files (the "Software"),
 * to deal in the Software without restriction, including without limitation
 * the rights to use, copy, modify, merge, publish, distribute, sublicense,
 * and/or sell copies of the Software, and to permit persons to whom the
 * Software is furnished to do so, subject to the following conditions:
 *
 * The above copyright notice and this permission notice shall be included in
 * all copies or substantial portions of the Software.
 *
 * THE SOFTWARE IS PROVIDED "AS IS", WITHOUT WARRANTY OF ANY KIND, EXPRESS OR
 * IMPLIED, INCLUDING BUT NOT LIMITED TO THE WARRANTIES OF MERCHANTABILITY,
 * FITNESS FOR A PARTICULAR PURPOSE AND NONINFRINGEMENT.  IN NO EVENT SHALL
 * THE COPYRIGHT HOLDER(S) OR AUTHOR(S) BE LIABLE FOR ANY CLAIM, DAMAGES OR
 * OTHER LIABILITY, WHETHER IN AN ACTION OF CONTRACT, TORT OR OTHERWISE,
 * ARISING FROM, OUT OF OR IN CONNECTION WITH THE SOFTWARE OR THE USE OR
 * OTHER DEALINGS IN THE SOFTWARE.
 *
 */
#include <linux/firmware.h>
#include <drm/drmP.h>
#include "amdgpu.h"
#include "amdgpu_gfx.h"
#include "soc15.h"
#include "soc15d.h"

#include "vega10/soc15ip.h"
#include "vega10/GC/gc_9_0_offset.h"
#include "vega10/GC/gc_9_0_sh_mask.h"
#include "vega10/vega10_enum.h"
#include "vega10/HDP/hdp_4_0_offset.h"

#include "soc15_common.h"
#include "clearstate_gfx9.h"
#include "v9_structs.h"

#define GFX9_NUM_GFX_RINGS     1
#define GFX9_MEC_HPD_SIZE 2048
#define RLCG_UCODE_LOADING_START_ADDRESS 0x00002000L
#define RLC_SAVE_RESTORE_ADDR_STARTING_OFFSET 0x00000000L
#define GFX9_RLC_FORMAT_DIRECT_REG_LIST_LENGTH 34

#define mmPWR_MISC_CNTL_STATUS					0x0183
#define mmPWR_MISC_CNTL_STATUS_BASE_IDX				0
#define PWR_MISC_CNTL_STATUS__PWR_GFX_RLC_CGPG_EN__SHIFT	0x0
#define PWR_MISC_CNTL_STATUS__PWR_GFXOFF_STATUS__SHIFT		0x1
#define PWR_MISC_CNTL_STATUS__PWR_GFX_RLC_CGPG_EN_MASK		0x00000001L
#define PWR_MISC_CNTL_STATUS__PWR_GFXOFF_STATUS_MASK		0x00000006L

MODULE_FIRMWARE("amdgpu/vega10_ce.bin");
MODULE_FIRMWARE("amdgpu/vega10_pfp.bin");
MODULE_FIRMWARE("amdgpu/vega10_me.bin");
MODULE_FIRMWARE("amdgpu/vega10_mec.bin");
MODULE_FIRMWARE("amdgpu/vega10_mec2.bin");
MODULE_FIRMWARE("amdgpu/vega10_rlc.bin");

MODULE_FIRMWARE("amdgpu/raven_ce.bin");
MODULE_FIRMWARE("amdgpu/raven_pfp.bin");
MODULE_FIRMWARE("amdgpu/raven_me.bin");
MODULE_FIRMWARE("amdgpu/raven_mec.bin");
MODULE_FIRMWARE("amdgpu/raven_mec2.bin");
MODULE_FIRMWARE("amdgpu/raven_rlc.bin");

static const struct amdgpu_gds_reg_offset amdgpu_gds_reg_offset[] =
{
	{SOC15_REG_OFFSET(GC, 0, mmGDS_VMID0_BASE), SOC15_REG_OFFSET(GC, 0, mmGDS_VMID0_SIZE),
		SOC15_REG_OFFSET(GC, 0, mmGDS_GWS_VMID0), SOC15_REG_OFFSET(GC, 0, mmGDS_OA_VMID0)},
	{SOC15_REG_OFFSET(GC, 0, mmGDS_VMID1_BASE), SOC15_REG_OFFSET(GC, 0, mmGDS_VMID1_SIZE),
		SOC15_REG_OFFSET(GC, 0, mmGDS_GWS_VMID1), SOC15_REG_OFFSET(GC, 0, mmGDS_OA_VMID1)},
	{SOC15_REG_OFFSET(GC, 0, mmGDS_VMID2_BASE), SOC15_REG_OFFSET(GC, 0, mmGDS_VMID2_SIZE),
		SOC15_REG_OFFSET(GC, 0, mmGDS_GWS_VMID2), SOC15_REG_OFFSET(GC, 0, mmGDS_OA_VMID2)},
	{SOC15_REG_OFFSET(GC, 0, mmGDS_VMID3_BASE), SOC15_REG_OFFSET(GC, 0, mmGDS_VMID3_SIZE),
		SOC15_REG_OFFSET(GC, 0, mmGDS_GWS_VMID3), SOC15_REG_OFFSET(GC, 0, mmGDS_OA_VMID3)},
	{SOC15_REG_OFFSET(GC, 0, mmGDS_VMID4_BASE), SOC15_REG_OFFSET(GC, 0, mmGDS_VMID4_SIZE),
		SOC15_REG_OFFSET(GC, 0, mmGDS_GWS_VMID4), SOC15_REG_OFFSET(GC, 0, mmGDS_OA_VMID4)},
	{SOC15_REG_OFFSET(GC, 0, mmGDS_VMID5_BASE), SOC15_REG_OFFSET(GC, 0, mmGDS_VMID5_SIZE),
		SOC15_REG_OFFSET(GC, 0, mmGDS_GWS_VMID5), SOC15_REG_OFFSET(GC, 0, mmGDS_OA_VMID5)},
	{SOC15_REG_OFFSET(GC, 0, mmGDS_VMID6_BASE), SOC15_REG_OFFSET(GC, 0, mmGDS_VMID6_SIZE),
		SOC15_REG_OFFSET(GC, 0, mmGDS_GWS_VMID6), SOC15_REG_OFFSET(GC, 0, mmGDS_OA_VMID6)},
	{SOC15_REG_OFFSET(GC, 0, mmGDS_VMID7_BASE), SOC15_REG_OFFSET(GC, 0, mmGDS_VMID7_SIZE),
		SOC15_REG_OFFSET(GC, 0, mmGDS_GWS_VMID7), SOC15_REG_OFFSET(GC, 0, mmGDS_OA_VMID7)},
	{SOC15_REG_OFFSET(GC, 0, mmGDS_VMID8_BASE), SOC15_REG_OFFSET(GC, 0, mmGDS_VMID8_SIZE),
		SOC15_REG_OFFSET(GC, 0, mmGDS_GWS_VMID8), SOC15_REG_OFFSET(GC, 0, mmGDS_OA_VMID8)},
	{SOC15_REG_OFFSET(GC, 0, mmGDS_VMID9_BASE), SOC15_REG_OFFSET(GC, 0, mmGDS_VMID9_SIZE),
		SOC15_REG_OFFSET(GC, 0, mmGDS_GWS_VMID9), SOC15_REG_OFFSET(GC, 0, mmGDS_OA_VMID9)},
	{SOC15_REG_OFFSET(GC, 0, mmGDS_VMID10_BASE), SOC15_REG_OFFSET(GC, 0, mmGDS_VMID10_SIZE),
		SOC15_REG_OFFSET(GC, 0, mmGDS_GWS_VMID10), SOC15_REG_OFFSET(GC, 0, mmGDS_OA_VMID10)},
	{SOC15_REG_OFFSET(GC, 0, mmGDS_VMID11_BASE), SOC15_REG_OFFSET(GC, 0, mmGDS_VMID11_SIZE),
	       	SOC15_REG_OFFSET(GC, 0, mmGDS_GWS_VMID11), SOC15_REG_OFFSET(GC, 0, mmGDS_OA_VMID11)},
	{SOC15_REG_OFFSET(GC, 0, mmGDS_VMID12_BASE), SOC15_REG_OFFSET(GC, 0, mmGDS_VMID12_SIZE),
		SOC15_REG_OFFSET(GC, 0, mmGDS_GWS_VMID12), SOC15_REG_OFFSET(GC, 0, mmGDS_OA_VMID12)},
	{SOC15_REG_OFFSET(GC, 0, mmGDS_VMID13_BASE), SOC15_REG_OFFSET(GC, 0, mmGDS_VMID13_SIZE),
		SOC15_REG_OFFSET(GC, 0, mmGDS_GWS_VMID13), SOC15_REG_OFFSET(GC, 0, mmGDS_OA_VMID13)},
	{SOC15_REG_OFFSET(GC, 0, mmGDS_VMID14_BASE), SOC15_REG_OFFSET(GC, 0, mmGDS_VMID14_SIZE),
		SOC15_REG_OFFSET(GC, 0, mmGDS_GWS_VMID14), SOC15_REG_OFFSET(GC, 0, mmGDS_OA_VMID14)},
	{SOC15_REG_OFFSET(GC, 0, mmGDS_VMID15_BASE), SOC15_REG_OFFSET(GC, 0, mmGDS_VMID15_SIZE),
		SOC15_REG_OFFSET(GC, 0, mmGDS_GWS_VMID15), SOC15_REG_OFFSET(GC, 0, mmGDS_OA_VMID15)}
};

static const u32 golden_settings_gc_9_0[] =
{
	SOC15_REG_OFFSET(GC, 0, mmCPC_UTCL1_CNTL), 0x08000000, 0x08000080,
	SOC15_REG_OFFSET(GC, 0, mmCPF_UTCL1_CNTL), 0x08000000, 0x08000080,
	SOC15_REG_OFFSET(GC, 0, mmCPG_UTCL1_CNTL), 0x08000000, 0x08000080,
	SOC15_REG_OFFSET(GC, 0, mmDB_DEBUG2), 0xf00fffff, 0x00000420,
	SOC15_REG_OFFSET(GC, 0, mmGB_GPU_ID), 0x0000000f, 0x00000000,
	SOC15_REG_OFFSET(GC, 0, mmIA_UTCL1_CNTL), 0x08000000, 0x08000080,
	SOC15_REG_OFFSET(GC, 0, mmPA_SC_BINNER_EVENT_CNTL_3), 0x00000003, 0x82400024,
	SOC15_REG_OFFSET(GC, 0, mmPA_SC_ENHANCE), 0x3fffffff, 0x00000001,
	SOC15_REG_OFFSET(GC, 0, mmPA_SC_LINE_STIPPLE_STATE), 0x0000ff0f, 0x00000000,
	SOC15_REG_OFFSET(GC, 0, mmRLC_GPM_UTCL1_CNTL_0), 0x08000000, 0x08000080,
	SOC15_REG_OFFSET(GC, 0, mmRLC_GPM_UTCL1_CNTL_1), 0x08000000, 0x08000080,
	SOC15_REG_OFFSET(GC, 0, mmRLC_GPM_UTCL1_CNTL_2), 0x08000000, 0x08000080,
	SOC15_REG_OFFSET(GC, 0, mmRLC_PREWALKER_UTCL1_CNTL), 0x08000000, 0x08000080,
	SOC15_REG_OFFSET(GC, 0, mmRLC_SPM_UTCL1_CNTL), 0x08000000, 0x08000080,
<<<<<<< HEAD
	SOC15_REG_OFFSET(GC, 0, mmSPI_CONFIG_CNTL_1), 0x0000000f, 0x01000107,
=======
	SOC15_REG_OFFSET(GC, 0, mmSH_MEM_CONFIG), 0x00001000, 0x00001000,
	SOC15_REG_OFFSET(GC, 0, mmSPI_CONFIG_CNTL_1), 0x0000000f, 0x01000107,
	SOC15_REG_OFFSET(GC, 0, mmSQC_CONFIG), 0x03000000, 0x020a2000,
>>>>>>> bb176f67
	SOC15_REG_OFFSET(GC, 0, mmTA_CNTL_AUX), 0xfffffeef, 0x010b0000,
	SOC15_REG_OFFSET(GC, 0, mmTCP_CHAN_STEER_HI), 0xffffffff, 0x4a2c0e68,
	SOC15_REG_OFFSET(GC, 0, mmTCP_CHAN_STEER_LO), 0xffffffff, 0xb5d3f197,
	SOC15_REG_OFFSET(GC, 0, mmVGT_CACHE_INVALIDATION), 0x3fff3af3, 0x19200000,
	SOC15_REG_OFFSET(GC, 0, mmVGT_GS_MAX_WAVE_ID), 0x00000fff, 0x000003ff,
	SOC15_REG_OFFSET(GC, 0, mmWD_UTCL1_CNTL), 0x08000000, 0x08000080
};

static const u32 golden_settings_gc_9_0_vg10[] =
{
	SOC15_REG_OFFSET(GC, 0, mmCB_HW_CONTROL), 0x0000f000, 0x00012107,
	SOC15_REG_OFFSET(GC, 0, mmCB_HW_CONTROL_3), 0x30000000, 0x10000000,
	SOC15_REG_OFFSET(GC, 0, mmGB_ADDR_CONFIG), 0xffff77ff, 0x2a114042,
	SOC15_REG_OFFSET(GC, 0, mmGB_ADDR_CONFIG_READ), 0xffff77ff, 0x2a114042,
	SOC15_REG_OFFSET(GC, 0, mmPA_SC_ENHANCE_1), 0x00008000, 0x00048000,
	SOC15_REG_OFFSET(GC, 0, mmRMI_UTCL1_CNTL2), 0x00030000, 0x00020000,
	SOC15_REG_OFFSET(GC, 0, mmTD_CNTL), 0x00001800, 0x00000800
};

static const u32 golden_settings_gc_9_1[] =
{
	SOC15_REG_OFFSET(GC, 0, mmCB_HW_CONTROL), 0xfffdf3cf, 0x00014104,
	SOC15_REG_OFFSET(GC, 0, mmCPC_UTCL1_CNTL), 0x08000000, 0x08000080,
	SOC15_REG_OFFSET(GC, 0, mmCPF_UTCL1_CNTL), 0x08000000, 0x08000080,
	SOC15_REG_OFFSET(GC, 0, mmCPG_UTCL1_CNTL), 0x08000000, 0x08000080,
	SOC15_REG_OFFSET(GC, 0, mmDB_DEBUG2), 0xf00fffff, 0x00000420,
	SOC15_REG_OFFSET(GC, 0, mmGB_GPU_ID), 0x0000000f, 0x00000000,
	SOC15_REG_OFFSET(GC, 0, mmIA_UTCL1_CNTL), 0x08000000, 0x08000080,
	SOC15_REG_OFFSET(GC, 0, mmPA_SC_BINNER_EVENT_CNTL_3), 0x00000003, 0x82400024,
	SOC15_REG_OFFSET(GC, 0, mmPA_SC_ENHANCE), 0x3fffffff, 0x00000001,
	SOC15_REG_OFFSET(GC, 0, mmPA_SC_LINE_STIPPLE_STATE), 0x0000ff0f, 0x00000000,
	SOC15_REG_OFFSET(GC, 0, mmRLC_GPM_UTCL1_CNTL_0), 0x08000000, 0x08000080,
	SOC15_REG_OFFSET(GC, 0, mmRLC_GPM_UTCL1_CNTL_1), 0x08000000, 0x08000080,
	SOC15_REG_OFFSET(GC, 0, mmRLC_GPM_UTCL1_CNTL_2), 0x08000000, 0x08000080,
	SOC15_REG_OFFSET(GC, 0, mmRLC_PREWALKER_UTCL1_CNTL), 0x08000000, 0x08000080,
	SOC15_REG_OFFSET(GC, 0, mmRLC_SPM_UTCL1_CNTL), 0x08000000, 0x08000080,
	SOC15_REG_OFFSET(GC, 0, mmTA_CNTL_AUX), 0xfffffeef, 0x010b0000,
	SOC15_REG_OFFSET(GC, 0, mmTCP_CHAN_STEER_HI), 0xffffffff, 0x00000000,
	SOC15_REG_OFFSET(GC, 0, mmTCP_CHAN_STEER_LO), 0xffffffff, 0x00003120,
	SOC15_REG_OFFSET(GC, 0, mmVGT_CACHE_INVALIDATION), 0x3fff3af3, 0x19200000,
	SOC15_REG_OFFSET(GC, 0, mmVGT_GS_MAX_WAVE_ID), 0x00000fff, 0x000000ff,
	SOC15_REG_OFFSET(GC, 0, mmWD_UTCL1_CNTL), 0x08000000, 0x08000080
};

static const u32 golden_settings_gc_9_1_rv1[] =
{
	SOC15_REG_OFFSET(GC, 0, mmCB_HW_CONTROL_3), 0x30000000, 0x10000000,
	SOC15_REG_OFFSET(GC, 0, mmGB_ADDR_CONFIG), 0xffff77ff, 0x24000042,
	SOC15_REG_OFFSET(GC, 0, mmGB_ADDR_CONFIG_READ), 0xffff77ff, 0x24000042,
	SOC15_REG_OFFSET(GC, 0, mmPA_SC_ENHANCE_1), 0xffffffff, 0x04048000,
	SOC15_REG_OFFSET(GC, 0, mmPA_SC_MODE_CNTL_1), 0x06000000, 0x06000000,
	SOC15_REG_OFFSET(GC, 0, mmRMI_UTCL1_CNTL2), 0x00030000, 0x00020000,
	SOC15_REG_OFFSET(GC, 0, mmTD_CNTL), 0x01bd9f33, 0x00000800
};

#define VEGA10_GB_ADDR_CONFIG_GOLDEN 0x2a114042
#define RAVEN_GB_ADDR_CONFIG_GOLDEN 0x24000042

static void gfx_v9_0_set_ring_funcs(struct amdgpu_device *adev);
static void gfx_v9_0_set_irq_funcs(struct amdgpu_device *adev);
static void gfx_v9_0_set_gds_init(struct amdgpu_device *adev);
static void gfx_v9_0_set_rlc_funcs(struct amdgpu_device *adev);
static int gfx_v9_0_get_cu_info(struct amdgpu_device *adev,
                                 struct amdgpu_cu_info *cu_info);
static uint64_t gfx_v9_0_get_gpu_clock_counter(struct amdgpu_device *adev);
static void gfx_v9_0_select_se_sh(struct amdgpu_device *adev, u32 se_num, u32 sh_num, u32 instance);
static void gfx_v9_0_ring_emit_de_meta(struct amdgpu_ring *ring);

static void gfx_v9_0_init_golden_registers(struct amdgpu_device *adev)
{
	switch (adev->asic_type) {
	case CHIP_VEGA10:
		amdgpu_program_register_sequence(adev,
						 golden_settings_gc_9_0,
						 (const u32)ARRAY_SIZE(golden_settings_gc_9_0));
		amdgpu_program_register_sequence(adev,
						 golden_settings_gc_9_0_vg10,
						 (const u32)ARRAY_SIZE(golden_settings_gc_9_0_vg10));
		break;
	case CHIP_RAVEN:
		amdgpu_program_register_sequence(adev,
						 golden_settings_gc_9_1,
						 (const u32)ARRAY_SIZE(golden_settings_gc_9_1));
		amdgpu_program_register_sequence(adev,
						 golden_settings_gc_9_1_rv1,
						 (const u32)ARRAY_SIZE(golden_settings_gc_9_1_rv1));
		break;
	default:
		break;
	}
}

static void gfx_v9_0_scratch_init(struct amdgpu_device *adev)
{
	adev->gfx.scratch.num_reg = 8;
	adev->gfx.scratch.reg_base = SOC15_REG_OFFSET(GC, 0, mmSCRATCH_REG0);
	adev->gfx.scratch.free_mask = (1u << adev->gfx.scratch.num_reg) - 1;
}

static void gfx_v9_0_write_data_to_reg(struct amdgpu_ring *ring, int eng_sel,
				       bool wc, uint32_t reg, uint32_t val)
{
	amdgpu_ring_write(ring, PACKET3(PACKET3_WRITE_DATA, 3));
	amdgpu_ring_write(ring, WRITE_DATA_ENGINE_SEL(eng_sel) |
				WRITE_DATA_DST_SEL(0) |
				(wc ? WR_CONFIRM : 0));
	amdgpu_ring_write(ring, reg);
	amdgpu_ring_write(ring, 0);
	amdgpu_ring_write(ring, val);
}

static void gfx_v9_0_wait_reg_mem(struct amdgpu_ring *ring, int eng_sel,
				  int mem_space, int opt, uint32_t addr0,
				  uint32_t addr1, uint32_t ref, uint32_t mask,
				  uint32_t inv)
{
	amdgpu_ring_write(ring, PACKET3(PACKET3_WAIT_REG_MEM, 5));
	amdgpu_ring_write(ring,
				 /* memory (1) or register (0) */
				 (WAIT_REG_MEM_MEM_SPACE(mem_space) |
				 WAIT_REG_MEM_OPERATION(opt) | /* wait */
				 WAIT_REG_MEM_FUNCTION(3) |  /* equal */
				 WAIT_REG_MEM_ENGINE(eng_sel)));

	if (mem_space)
		BUG_ON(addr0 & 0x3); /* Dword align */
	amdgpu_ring_write(ring, addr0);
	amdgpu_ring_write(ring, addr1);
	amdgpu_ring_write(ring, ref);
	amdgpu_ring_write(ring, mask);
	amdgpu_ring_write(ring, inv); /* poll interval */
}

static int gfx_v9_0_ring_test_ring(struct amdgpu_ring *ring)
{
	struct amdgpu_device *adev = ring->adev;
	uint32_t scratch;
	uint32_t tmp = 0;
	unsigned i;
	int r;

	r = amdgpu_gfx_scratch_get(adev, &scratch);
	if (r) {
		DRM_ERROR("amdgpu: cp failed to get scratch reg (%d).\n", r);
		return r;
	}
	WREG32(scratch, 0xCAFEDEAD);
	r = amdgpu_ring_alloc(ring, 3);
	if (r) {
		DRM_ERROR("amdgpu: cp failed to lock ring %d (%d).\n",
			  ring->idx, r);
		amdgpu_gfx_scratch_free(adev, scratch);
		return r;
	}
	amdgpu_ring_write(ring, PACKET3(PACKET3_SET_UCONFIG_REG, 1));
	amdgpu_ring_write(ring, (scratch - PACKET3_SET_UCONFIG_REG_START));
	amdgpu_ring_write(ring, 0xDEADBEEF);
	amdgpu_ring_commit(ring);

	for (i = 0; i < adev->usec_timeout; i++) {
		tmp = RREG32(scratch);
		if (tmp == 0xDEADBEEF)
			break;
		DRM_UDELAY(1);
	}
	if (i < adev->usec_timeout) {
		DRM_INFO("ring test on %d succeeded in %d usecs\n",
			 ring->idx, i);
	} else {
		DRM_ERROR("amdgpu: ring %d test failed (scratch(0x%04X)=0x%08X)\n",
			  ring->idx, scratch, tmp);
		r = -EINVAL;
	}
	amdgpu_gfx_scratch_free(adev, scratch);
	return r;
}

static int gfx_v9_0_ring_test_ib(struct amdgpu_ring *ring, long timeout)
{
        struct amdgpu_device *adev = ring->adev;
        struct amdgpu_ib ib;
        struct dma_fence *f = NULL;
        uint32_t scratch;
        uint32_t tmp = 0;
        long r;

        r = amdgpu_gfx_scratch_get(adev, &scratch);
        if (r) {
                DRM_ERROR("amdgpu: failed to get scratch reg (%ld).\n", r);
                return r;
        }
        WREG32(scratch, 0xCAFEDEAD);
        memset(&ib, 0, sizeof(ib));
        r = amdgpu_ib_get(adev, NULL, 256, &ib);
        if (r) {
                DRM_ERROR("amdgpu: failed to get ib (%ld).\n", r);
                goto err1;
        }
        ib.ptr[0] = PACKET3(PACKET3_SET_UCONFIG_REG, 1);
        ib.ptr[1] = ((scratch - PACKET3_SET_UCONFIG_REG_START));
        ib.ptr[2] = 0xDEADBEEF;
        ib.length_dw = 3;

        r = amdgpu_ib_schedule(ring, 1, &ib, NULL, &f);
        if (r)
                goto err2;

        r = dma_fence_wait_timeout(f, false, timeout);
        if (r == 0) {
                DRM_ERROR("amdgpu: IB test timed out.\n");
                r = -ETIMEDOUT;
                goto err2;
        } else if (r < 0) {
                DRM_ERROR("amdgpu: fence wait failed (%ld).\n", r);
                goto err2;
        }
        tmp = RREG32(scratch);
        if (tmp == 0xDEADBEEF) {
                DRM_INFO("ib test on ring %d succeeded\n", ring->idx);
                r = 0;
        } else {
                DRM_ERROR("amdgpu: ib test failed (scratch(0x%04X)=0x%08X)\n",
                          scratch, tmp);
                r = -EINVAL;
        }
err2:
        amdgpu_ib_free(adev, &ib, NULL);
        dma_fence_put(f);
err1:
        amdgpu_gfx_scratch_free(adev, scratch);
        return r;
}

static int gfx_v9_0_init_microcode(struct amdgpu_device *adev)
{
	const char *chip_name;
	char fw_name[30];
	int err;
	struct amdgpu_firmware_info *info = NULL;
	const struct common_firmware_header *header = NULL;
	const struct gfx_firmware_header_v1_0 *cp_hdr;
	const struct rlc_firmware_header_v2_0 *rlc_hdr;
	unsigned int *tmp = NULL;
	unsigned int i = 0;

	DRM_DEBUG("\n");

	switch (adev->asic_type) {
	case CHIP_VEGA10:
		chip_name = "vega10";
		break;
	case CHIP_RAVEN:
		chip_name = "raven";
		break;
	default:
		BUG();
	}

	snprintf(fw_name, sizeof(fw_name), "amdgpu/%s_pfp.bin", chip_name);
	err = request_firmware(&adev->gfx.pfp_fw, fw_name, adev->dev);
	if (err)
		goto out;
	err = amdgpu_ucode_validate(adev->gfx.pfp_fw);
	if (err)
		goto out;
	cp_hdr = (const struct gfx_firmware_header_v1_0 *)adev->gfx.pfp_fw->data;
	adev->gfx.pfp_fw_version = le32_to_cpu(cp_hdr->header.ucode_version);
	adev->gfx.pfp_feature_version = le32_to_cpu(cp_hdr->ucode_feature_version);

	snprintf(fw_name, sizeof(fw_name), "amdgpu/%s_me.bin", chip_name);
	err = request_firmware(&adev->gfx.me_fw, fw_name, adev->dev);
	if (err)
		goto out;
	err = amdgpu_ucode_validate(adev->gfx.me_fw);
	if (err)
		goto out;
	cp_hdr = (const struct gfx_firmware_header_v1_0 *)adev->gfx.me_fw->data;
	adev->gfx.me_fw_version = le32_to_cpu(cp_hdr->header.ucode_version);
	adev->gfx.me_feature_version = le32_to_cpu(cp_hdr->ucode_feature_version);

	snprintf(fw_name, sizeof(fw_name), "amdgpu/%s_ce.bin", chip_name);
	err = request_firmware(&adev->gfx.ce_fw, fw_name, adev->dev);
	if (err)
		goto out;
	err = amdgpu_ucode_validate(adev->gfx.ce_fw);
	if (err)
		goto out;
	cp_hdr = (const struct gfx_firmware_header_v1_0 *)adev->gfx.ce_fw->data;
	adev->gfx.ce_fw_version = le32_to_cpu(cp_hdr->header.ucode_version);
	adev->gfx.ce_feature_version = le32_to_cpu(cp_hdr->ucode_feature_version);

	snprintf(fw_name, sizeof(fw_name), "amdgpu/%s_rlc.bin", chip_name);
	err = request_firmware(&adev->gfx.rlc_fw, fw_name, adev->dev);
	if (err)
		goto out;
	err = amdgpu_ucode_validate(adev->gfx.rlc_fw);
	rlc_hdr = (const struct rlc_firmware_header_v2_0 *)adev->gfx.rlc_fw->data;
	adev->gfx.rlc_fw_version = le32_to_cpu(rlc_hdr->header.ucode_version);
	adev->gfx.rlc_feature_version = le32_to_cpu(rlc_hdr->ucode_feature_version);
	adev->gfx.rlc.save_and_restore_offset =
			le32_to_cpu(rlc_hdr->save_and_restore_offset);
	adev->gfx.rlc.clear_state_descriptor_offset =
			le32_to_cpu(rlc_hdr->clear_state_descriptor_offset);
	adev->gfx.rlc.avail_scratch_ram_locations =
			le32_to_cpu(rlc_hdr->avail_scratch_ram_locations);
	adev->gfx.rlc.reg_restore_list_size =
			le32_to_cpu(rlc_hdr->reg_restore_list_size);
	adev->gfx.rlc.reg_list_format_start =
			le32_to_cpu(rlc_hdr->reg_list_format_start);
	adev->gfx.rlc.reg_list_format_separate_start =
			le32_to_cpu(rlc_hdr->reg_list_format_separate_start);
	adev->gfx.rlc.starting_offsets_start =
			le32_to_cpu(rlc_hdr->starting_offsets_start);
	adev->gfx.rlc.reg_list_format_size_bytes =
			le32_to_cpu(rlc_hdr->reg_list_format_size_bytes);
	adev->gfx.rlc.reg_list_size_bytes =
			le32_to_cpu(rlc_hdr->reg_list_size_bytes);
	adev->gfx.rlc.register_list_format =
			kmalloc(adev->gfx.rlc.reg_list_format_size_bytes +
				adev->gfx.rlc.reg_list_size_bytes, GFP_KERNEL);
	if (!adev->gfx.rlc.register_list_format) {
		err = -ENOMEM;
		goto out;
	}

	tmp = (unsigned int *)((uintptr_t)rlc_hdr +
			le32_to_cpu(rlc_hdr->reg_list_format_array_offset_bytes));
	for (i = 0 ; i < (rlc_hdr->reg_list_format_size_bytes >> 2); i++)
		adev->gfx.rlc.register_list_format[i] =	le32_to_cpu(tmp[i]);

	adev->gfx.rlc.register_restore = adev->gfx.rlc.register_list_format + i;

	tmp = (unsigned int *)((uintptr_t)rlc_hdr +
			le32_to_cpu(rlc_hdr->reg_list_array_offset_bytes));
	for (i = 0 ; i < (rlc_hdr->reg_list_size_bytes >> 2); i++)
		adev->gfx.rlc.register_restore[i] = le32_to_cpu(tmp[i]);

	snprintf(fw_name, sizeof(fw_name), "amdgpu/%s_mec.bin", chip_name);
	err = request_firmware(&adev->gfx.mec_fw, fw_name, adev->dev);
	if (err)
		goto out;
	err = amdgpu_ucode_validate(adev->gfx.mec_fw);
	if (err)
		goto out;
	cp_hdr = (const struct gfx_firmware_header_v1_0 *)adev->gfx.mec_fw->data;
	adev->gfx.mec_fw_version = le32_to_cpu(cp_hdr->header.ucode_version);
	adev->gfx.mec_feature_version = le32_to_cpu(cp_hdr->ucode_feature_version);


	snprintf(fw_name, sizeof(fw_name), "amdgpu/%s_mec2.bin", chip_name);
	err = request_firmware(&adev->gfx.mec2_fw, fw_name, adev->dev);
	if (!err) {
		err = amdgpu_ucode_validate(adev->gfx.mec2_fw);
		if (err)
			goto out;
		cp_hdr = (const struct gfx_firmware_header_v1_0 *)
		adev->gfx.mec2_fw->data;
		adev->gfx.mec2_fw_version =
		le32_to_cpu(cp_hdr->header.ucode_version);
		adev->gfx.mec2_feature_version =
		le32_to_cpu(cp_hdr->ucode_feature_version);
	} else {
		err = 0;
		adev->gfx.mec2_fw = NULL;
	}

	if (adev->firmware.load_type == AMDGPU_FW_LOAD_PSP) {
		info = &adev->firmware.ucode[AMDGPU_UCODE_ID_CP_PFP];
		info->ucode_id = AMDGPU_UCODE_ID_CP_PFP;
		info->fw = adev->gfx.pfp_fw;
		header = (const struct common_firmware_header *)info->fw->data;
		adev->firmware.fw_size +=
			ALIGN(le32_to_cpu(header->ucode_size_bytes), PAGE_SIZE);

		info = &adev->firmware.ucode[AMDGPU_UCODE_ID_CP_ME];
		info->ucode_id = AMDGPU_UCODE_ID_CP_ME;
		info->fw = adev->gfx.me_fw;
		header = (const struct common_firmware_header *)info->fw->data;
		adev->firmware.fw_size +=
			ALIGN(le32_to_cpu(header->ucode_size_bytes), PAGE_SIZE);

		info = &adev->firmware.ucode[AMDGPU_UCODE_ID_CP_CE];
		info->ucode_id = AMDGPU_UCODE_ID_CP_CE;
		info->fw = adev->gfx.ce_fw;
		header = (const struct common_firmware_header *)info->fw->data;
		adev->firmware.fw_size +=
			ALIGN(le32_to_cpu(header->ucode_size_bytes), PAGE_SIZE);

		info = &adev->firmware.ucode[AMDGPU_UCODE_ID_RLC_G];
		info->ucode_id = AMDGPU_UCODE_ID_RLC_G;
		info->fw = adev->gfx.rlc_fw;
		header = (const struct common_firmware_header *)info->fw->data;
		adev->firmware.fw_size +=
			ALIGN(le32_to_cpu(header->ucode_size_bytes), PAGE_SIZE);

		info = &adev->firmware.ucode[AMDGPU_UCODE_ID_CP_MEC1];
		info->ucode_id = AMDGPU_UCODE_ID_CP_MEC1;
		info->fw = adev->gfx.mec_fw;
		header = (const struct common_firmware_header *)info->fw->data;
		cp_hdr = (const struct gfx_firmware_header_v1_0 *)info->fw->data;
		adev->firmware.fw_size +=
			ALIGN(le32_to_cpu(header->ucode_size_bytes) - le32_to_cpu(cp_hdr->jt_size) * 4, PAGE_SIZE);

		info = &adev->firmware.ucode[AMDGPU_UCODE_ID_CP_MEC1_JT];
		info->ucode_id = AMDGPU_UCODE_ID_CP_MEC1_JT;
		info->fw = adev->gfx.mec_fw;
		adev->firmware.fw_size +=
			ALIGN(le32_to_cpu(cp_hdr->jt_size) * 4, PAGE_SIZE);

		if (adev->gfx.mec2_fw) {
			info = &adev->firmware.ucode[AMDGPU_UCODE_ID_CP_MEC2];
			info->ucode_id = AMDGPU_UCODE_ID_CP_MEC2;
			info->fw = adev->gfx.mec2_fw;
			header = (const struct common_firmware_header *)info->fw->data;
			cp_hdr = (const struct gfx_firmware_header_v1_0 *)info->fw->data;
			adev->firmware.fw_size +=
				ALIGN(le32_to_cpu(header->ucode_size_bytes) - le32_to_cpu(cp_hdr->jt_size) * 4, PAGE_SIZE);
			info = &adev->firmware.ucode[AMDGPU_UCODE_ID_CP_MEC2_JT];
			info->ucode_id = AMDGPU_UCODE_ID_CP_MEC2_JT;
			info->fw = adev->gfx.mec2_fw;
			adev->firmware.fw_size +=
				ALIGN(le32_to_cpu(cp_hdr->jt_size) * 4, PAGE_SIZE);
		}

	}

out:
	if (err) {
		dev_err(adev->dev,
			"gfx9: Failed to load firmware \"%s\"\n",
			fw_name);
		release_firmware(adev->gfx.pfp_fw);
		adev->gfx.pfp_fw = NULL;
		release_firmware(adev->gfx.me_fw);
		adev->gfx.me_fw = NULL;
		release_firmware(adev->gfx.ce_fw);
		adev->gfx.ce_fw = NULL;
		release_firmware(adev->gfx.rlc_fw);
		adev->gfx.rlc_fw = NULL;
		release_firmware(adev->gfx.mec_fw);
		adev->gfx.mec_fw = NULL;
		release_firmware(adev->gfx.mec2_fw);
		adev->gfx.mec2_fw = NULL;
	}
	return err;
}

static u32 gfx_v9_0_get_csb_size(struct amdgpu_device *adev)
<<<<<<< HEAD
{
	u32 count = 0;
	const struct cs_section_def *sect = NULL;
	const struct cs_extent_def *ext = NULL;

	/* begin clear state */
	count += 2;
	/* context control state */
	count += 3;

	for (sect = gfx9_cs_data; sect->section != NULL; ++sect) {
		for (ext = sect->section; ext->extent != NULL; ++ext) {
			if (sect->id == SECT_CONTEXT)
				count += 2 + ext->reg_count;
			else
				return 0;
		}
	}

	/* end clear state */
	count += 2;
	/* clear state */
	count += 2;

	return count;
}

static void gfx_v9_0_get_csb_buffer(struct amdgpu_device *adev,
				    volatile u32 *buffer)
{
	u32 count = 0, i;
	const struct cs_section_def *sect = NULL;
	const struct cs_extent_def *ext = NULL;

	if (adev->gfx.rlc.cs_data == NULL)
		return;
	if (buffer == NULL)
		return;

	buffer[count++] = cpu_to_le32(PACKET3(PACKET3_PREAMBLE_CNTL, 0));
	buffer[count++] = cpu_to_le32(PACKET3_PREAMBLE_BEGIN_CLEAR_STATE);

	buffer[count++] = cpu_to_le32(PACKET3(PACKET3_CONTEXT_CONTROL, 1));
	buffer[count++] = cpu_to_le32(0x80000000);
	buffer[count++] = cpu_to_le32(0x80000000);

	for (sect = adev->gfx.rlc.cs_data; sect->section != NULL; ++sect) {
		for (ext = sect->section; ext->extent != NULL; ++ext) {
			if (sect->id == SECT_CONTEXT) {
				buffer[count++] =
					cpu_to_le32(PACKET3(PACKET3_SET_CONTEXT_REG, ext->reg_count));
				buffer[count++] = cpu_to_le32(ext->reg_index -
						PACKET3_SET_CONTEXT_REG_START);
				for (i = 0; i < ext->reg_count; i++)
					buffer[count++] = cpu_to_le32(ext->extent[i]);
			} else {
				return;
			}
		}
	}

	buffer[count++] = cpu_to_le32(PACKET3(PACKET3_PREAMBLE_CNTL, 0));
	buffer[count++] = cpu_to_le32(PACKET3_PREAMBLE_END_CLEAR_STATE);

	buffer[count++] = cpu_to_le32(PACKET3(PACKET3_CLEAR_STATE, 0));
	buffer[count++] = cpu_to_le32(0);
}

static void gfx_v9_0_init_lbpw(struct amdgpu_device *adev)
{
	uint32_t data;

	/* set mmRLC_LB_THR_CONFIG_1/2/3/4 */
	WREG32_SOC15(GC, 0, mmRLC_LB_THR_CONFIG_1, 0x0000007F);
	WREG32_SOC15(GC, 0, mmRLC_LB_THR_CONFIG_2, 0x0333A5A7);
	WREG32_SOC15(GC, 0, mmRLC_LB_THR_CONFIG_3, 0x00000077);
	WREG32_SOC15(GC, 0, mmRLC_LB_THR_CONFIG_4, (0x30 | 0x40 << 8 | 0x02FA << 16));

	/* set mmRLC_LB_CNTR_INIT = 0x0000_0000 */
	WREG32_SOC15(GC, 0, mmRLC_LB_CNTR_INIT, 0x00000000);

	/* set mmRLC_LB_CNTR_MAX = 0x0000_0500 */
	WREG32_SOC15(GC, 0, mmRLC_LB_CNTR_MAX, 0x00000500);

	mutex_lock(&adev->grbm_idx_mutex);
	/* set mmRLC_LB_INIT_CU_MASK thru broadcast mode to enable all SE/SH*/
	gfx_v9_0_select_se_sh(adev, 0xffffffff, 0xffffffff, 0xffffffff);
	WREG32_SOC15(GC, 0, mmRLC_LB_INIT_CU_MASK, 0xffffffff);

	/* set mmRLC_LB_PARAMS = 0x003F_1006 */
	data = REG_SET_FIELD(0, RLC_LB_PARAMS, FIFO_SAMPLES, 0x0003);
	data |= REG_SET_FIELD(data, RLC_LB_PARAMS, PG_IDLE_SAMPLES, 0x0010);
	data |= REG_SET_FIELD(data, RLC_LB_PARAMS, PG_IDLE_SAMPLE_INTERVAL, 0x033F);
	WREG32_SOC15(GC, 0, mmRLC_LB_PARAMS, data);

	/* set mmRLC_GPM_GENERAL_7[31-16] = 0x00C0 */
	data = RREG32_SOC15(GC, 0, mmRLC_GPM_GENERAL_7);
	data &= 0x0000FFFF;
	data |= 0x00C00000;
	WREG32_SOC15(GC, 0, mmRLC_GPM_GENERAL_7, data);

	/* set RLC_LB_ALWAYS_ACTIVE_CU_MASK = 0xFFF */
	WREG32_SOC15(GC, 0, mmRLC_LB_ALWAYS_ACTIVE_CU_MASK, 0xFFF);

	/* set RLC_LB_CNTL = 0x8000_0095, 31 bit is reserved,
	 * but used for RLC_LB_CNTL configuration */
	data = RLC_LB_CNTL__LB_CNT_SPIM_ACTIVE_MASK;
	data |= REG_SET_FIELD(data, RLC_LB_CNTL, CU_MASK_USED_OFF_HYST, 0x09);
	data |= REG_SET_FIELD(data, RLC_LB_CNTL, RESERVED, 0x80000);
	WREG32_SOC15(GC, 0, mmRLC_LB_CNTL, data);
	mutex_unlock(&adev->grbm_idx_mutex);
}

static void gfx_v9_0_enable_lbpw(struct amdgpu_device *adev, bool enable)
{
	WREG32_FIELD15(GC, 0, RLC_LB_CNTL, LOAD_BALANCE_ENABLE, enable ? 1 : 0);
}

static void rv_init_cp_jump_table(struct amdgpu_device *adev)
{
	const __le32 *fw_data;
	volatile u32 *dst_ptr;
	int me, i, max_me = 5;
	u32 bo_offset = 0;
	u32 table_offset, table_size;

	/* write the cp table buffer */
	dst_ptr = adev->gfx.rlc.cp_table_ptr;
	for (me = 0; me < max_me; me++) {
		if (me == 0) {
			const struct gfx_firmware_header_v1_0 *hdr =
				(const struct gfx_firmware_header_v1_0 *)adev->gfx.ce_fw->data;
			fw_data = (const __le32 *)
				(adev->gfx.ce_fw->data +
				 le32_to_cpu(hdr->header.ucode_array_offset_bytes));
			table_offset = le32_to_cpu(hdr->jt_offset);
			table_size = le32_to_cpu(hdr->jt_size);
		} else if (me == 1) {
			const struct gfx_firmware_header_v1_0 *hdr =
				(const struct gfx_firmware_header_v1_0 *)adev->gfx.pfp_fw->data;
			fw_data = (const __le32 *)
				(adev->gfx.pfp_fw->data +
				 le32_to_cpu(hdr->header.ucode_array_offset_bytes));
			table_offset = le32_to_cpu(hdr->jt_offset);
			table_size = le32_to_cpu(hdr->jt_size);
		} else if (me == 2) {
			const struct gfx_firmware_header_v1_0 *hdr =
				(const struct gfx_firmware_header_v1_0 *)adev->gfx.me_fw->data;
			fw_data = (const __le32 *)
				(adev->gfx.me_fw->data +
				 le32_to_cpu(hdr->header.ucode_array_offset_bytes));
			table_offset = le32_to_cpu(hdr->jt_offset);
			table_size = le32_to_cpu(hdr->jt_size);
		} else if (me == 3) {
			const struct gfx_firmware_header_v1_0 *hdr =
				(const struct gfx_firmware_header_v1_0 *)adev->gfx.mec_fw->data;
			fw_data = (const __le32 *)
				(adev->gfx.mec_fw->data +
				 le32_to_cpu(hdr->header.ucode_array_offset_bytes));
			table_offset = le32_to_cpu(hdr->jt_offset);
			table_size = le32_to_cpu(hdr->jt_size);
		} else  if (me == 4) {
			const struct gfx_firmware_header_v1_0 *hdr =
				(const struct gfx_firmware_header_v1_0 *)adev->gfx.mec2_fw->data;
			fw_data = (const __le32 *)
				(adev->gfx.mec2_fw->data +
				 le32_to_cpu(hdr->header.ucode_array_offset_bytes));
			table_offset = le32_to_cpu(hdr->jt_offset);
			table_size = le32_to_cpu(hdr->jt_size);
		}

		for (i = 0; i < table_size; i ++) {
			dst_ptr[bo_offset + i] =
				cpu_to_le32(le32_to_cpu(fw_data[table_offset + i]));
		}

		bo_offset += table_size;
	}
}

static void gfx_v9_0_rlc_fini(struct amdgpu_device *adev)
{
	/* clear state block */
	amdgpu_bo_free_kernel(&adev->gfx.rlc.clear_state_obj,
			&adev->gfx.rlc.clear_state_gpu_addr,
			(void **)&adev->gfx.rlc.cs_ptr);

	/* jump table block */
	amdgpu_bo_free_kernel(&adev->gfx.rlc.cp_table_obj,
			&adev->gfx.rlc.cp_table_gpu_addr,
			(void **)&adev->gfx.rlc.cp_table_ptr);
}

static int gfx_v9_0_rlc_init(struct amdgpu_device *adev)
{
	volatile u32 *dst_ptr;
	u32 dws;
	const struct cs_section_def *cs_data;
	int r;

	adev->gfx.rlc.cs_data = gfx9_cs_data;

	cs_data = adev->gfx.rlc.cs_data;

	if (cs_data) {
		/* clear state block */
		adev->gfx.rlc.clear_state_size = dws = gfx_v9_0_get_csb_size(adev);
		if (adev->gfx.rlc.clear_state_obj == NULL) {
			r = amdgpu_bo_create_kernel(adev, dws * 4, PAGE_SIZE,
						AMDGPU_GEM_DOMAIN_VRAM,
						&adev->gfx.rlc.clear_state_obj,
						&adev->gfx.rlc.clear_state_gpu_addr,
						(void **)&adev->gfx.rlc.cs_ptr);
			if (r) {
				dev_err(adev->dev,
					"(%d) failed to create rlc csb bo\n", r);
				gfx_v9_0_rlc_fini(adev);
				return r;
			}
		}
		/* set up the cs buffer */
		dst_ptr = adev->gfx.rlc.cs_ptr;
		gfx_v9_0_get_csb_buffer(adev, dst_ptr);
		amdgpu_bo_kunmap(adev->gfx.rlc.clear_state_obj);
		amdgpu_bo_unreserve(adev->gfx.rlc.clear_state_obj);
	}

	if (adev->asic_type == CHIP_RAVEN) {
		/* TODO: double check the cp_table_size for RV */
		adev->gfx.rlc.cp_table_size = ALIGN(96 * 5 * 4, 2048) + (64 * 1024); /* JT + GDS */
		if (adev->gfx.rlc.cp_table_obj == NULL) {
			r = amdgpu_bo_create_kernel(adev, adev->gfx.rlc.cp_table_size,
						PAGE_SIZE, AMDGPU_GEM_DOMAIN_VRAM,
						&adev->gfx.rlc.cp_table_obj,
						&adev->gfx.rlc.cp_table_gpu_addr,
						(void **)&adev->gfx.rlc.cp_table_ptr);
			if (r) {
				dev_err(adev->dev,
					"(%d) failed to create cp table bo\n", r);
				gfx_v9_0_rlc_fini(adev);
				return r;
			}
		}

		rv_init_cp_jump_table(adev);
		amdgpu_bo_kunmap(adev->gfx.rlc.cp_table_obj);
		amdgpu_bo_unreserve(adev->gfx.rlc.cp_table_obj);

		gfx_v9_0_init_lbpw(adev);
	}

	return 0;
}

static void gfx_v9_0_mec_fini(struct amdgpu_device *adev)
=======
>>>>>>> bb176f67
{
	u32 count = 0;
	const struct cs_section_def *sect = NULL;
	const struct cs_extent_def *ext = NULL;

	/* begin clear state */
	count += 2;
	/* context control state */
	count += 3;

	for (sect = gfx9_cs_data; sect->section != NULL; ++sect) {
		for (ext = sect->section; ext->extent != NULL; ++ext) {
			if (sect->id == SECT_CONTEXT)
				count += 2 + ext->reg_count;
			else
				return 0;
		}
	}

	/* end clear state */
	count += 2;
	/* clear state */
	count += 2;

	return count;
}

static void gfx_v9_0_get_csb_buffer(struct amdgpu_device *adev,
				    volatile u32 *buffer)
{
	u32 count = 0, i;
	const struct cs_section_def *sect = NULL;
	const struct cs_extent_def *ext = NULL;

	if (adev->gfx.rlc.cs_data == NULL)
		return;
	if (buffer == NULL)
		return;

	buffer[count++] = cpu_to_le32(PACKET3(PACKET3_PREAMBLE_CNTL, 0));
	buffer[count++] = cpu_to_le32(PACKET3_PREAMBLE_BEGIN_CLEAR_STATE);

	buffer[count++] = cpu_to_le32(PACKET3(PACKET3_CONTEXT_CONTROL, 1));
	buffer[count++] = cpu_to_le32(0x80000000);
	buffer[count++] = cpu_to_le32(0x80000000);

	for (sect = adev->gfx.rlc.cs_data; sect->section != NULL; ++sect) {
		for (ext = sect->section; ext->extent != NULL; ++ext) {
			if (sect->id == SECT_CONTEXT) {
				buffer[count++] =
					cpu_to_le32(PACKET3(PACKET3_SET_CONTEXT_REG, ext->reg_count));
				buffer[count++] = cpu_to_le32(ext->reg_index -
						PACKET3_SET_CONTEXT_REG_START);
				for (i = 0; i < ext->reg_count; i++)
					buffer[count++] = cpu_to_le32(ext->extent[i]);
			} else {
				return;
			}
		}
	}

	buffer[count++] = cpu_to_le32(PACKET3(PACKET3_PREAMBLE_CNTL, 0));
	buffer[count++] = cpu_to_le32(PACKET3_PREAMBLE_END_CLEAR_STATE);

	buffer[count++] = cpu_to_le32(PACKET3(PACKET3_CLEAR_STATE, 0));
	buffer[count++] = cpu_to_le32(0);
}

<<<<<<< HEAD
static int gfx_v9_0_mec_init(struct amdgpu_device *adev)
{
	int r;
	u32 *hpd;
	const __le32 *fw_data;
	unsigned fw_size;
	u32 *fw;
	size_t mec_hpd_size;
=======
static void gfx_v9_0_init_lbpw(struct amdgpu_device *adev)
{
	uint32_t data;

	/* set mmRLC_LB_THR_CONFIG_1/2/3/4 */
	WREG32_SOC15(GC, 0, mmRLC_LB_THR_CONFIG_1, 0x0000007F);
	WREG32_SOC15(GC, 0, mmRLC_LB_THR_CONFIG_2, 0x0333A5A7);
	WREG32_SOC15(GC, 0, mmRLC_LB_THR_CONFIG_3, 0x00000077);
	WREG32_SOC15(GC, 0, mmRLC_LB_THR_CONFIG_4, (0x30 | 0x40 << 8 | 0x02FA << 16));

	/* set mmRLC_LB_CNTR_INIT = 0x0000_0000 */
	WREG32_SOC15(GC, 0, mmRLC_LB_CNTR_INIT, 0x00000000);

	/* set mmRLC_LB_CNTR_MAX = 0x0000_0500 */
	WREG32_SOC15(GC, 0, mmRLC_LB_CNTR_MAX, 0x00000500);

	mutex_lock(&adev->grbm_idx_mutex);
	/* set mmRLC_LB_INIT_CU_MASK thru broadcast mode to enable all SE/SH*/
	gfx_v9_0_select_se_sh(adev, 0xffffffff, 0xffffffff, 0xffffffff);
	WREG32_SOC15(GC, 0, mmRLC_LB_INIT_CU_MASK, 0xffffffff);

	/* set mmRLC_LB_PARAMS = 0x003F_1006 */
	data = REG_SET_FIELD(0, RLC_LB_PARAMS, FIFO_SAMPLES, 0x0003);
	data |= REG_SET_FIELD(data, RLC_LB_PARAMS, PG_IDLE_SAMPLES, 0x0010);
	data |= REG_SET_FIELD(data, RLC_LB_PARAMS, PG_IDLE_SAMPLE_INTERVAL, 0x033F);
	WREG32_SOC15(GC, 0, mmRLC_LB_PARAMS, data);

	/* set mmRLC_GPM_GENERAL_7[31-16] = 0x00C0 */
	data = RREG32_SOC15(GC, 0, mmRLC_GPM_GENERAL_7);
	data &= 0x0000FFFF;
	data |= 0x00C00000;
	WREG32_SOC15(GC, 0, mmRLC_GPM_GENERAL_7, data);

	/* set RLC_LB_ALWAYS_ACTIVE_CU_MASK = 0xFFF */
	WREG32_SOC15(GC, 0, mmRLC_LB_ALWAYS_ACTIVE_CU_MASK, 0xFFF);

	/* set RLC_LB_CNTL = 0x8000_0095, 31 bit is reserved,
	 * but used for RLC_LB_CNTL configuration */
	data = RLC_LB_CNTL__LB_CNT_SPIM_ACTIVE_MASK;
	data |= REG_SET_FIELD(data, RLC_LB_CNTL, CU_MASK_USED_OFF_HYST, 0x09);
	data |= REG_SET_FIELD(data, RLC_LB_CNTL, RESERVED, 0x80000);
	WREG32_SOC15(GC, 0, mmRLC_LB_CNTL, data);
	mutex_unlock(&adev->grbm_idx_mutex);
}

static void gfx_v9_0_enable_lbpw(struct amdgpu_device *adev, bool enable)
{
	WREG32_FIELD15(GC, 0, RLC_LB_CNTL, LOAD_BALANCE_ENABLE, enable ? 1 : 0);
}
>>>>>>> bb176f67

static void rv_init_cp_jump_table(struct amdgpu_device *adev)
{
	const __le32 *fw_data;
	volatile u32 *dst_ptr;
	int me, i, max_me = 5;
	u32 bo_offset = 0;
	u32 table_offset, table_size;

	/* write the cp table buffer */
	dst_ptr = adev->gfx.rlc.cp_table_ptr;
	for (me = 0; me < max_me; me++) {
		if (me == 0) {
			const struct gfx_firmware_header_v1_0 *hdr =
				(const struct gfx_firmware_header_v1_0 *)adev->gfx.ce_fw->data;
			fw_data = (const __le32 *)
				(adev->gfx.ce_fw->data +
				 le32_to_cpu(hdr->header.ucode_array_offset_bytes));
			table_offset = le32_to_cpu(hdr->jt_offset);
			table_size = le32_to_cpu(hdr->jt_size);
		} else if (me == 1) {
			const struct gfx_firmware_header_v1_0 *hdr =
				(const struct gfx_firmware_header_v1_0 *)adev->gfx.pfp_fw->data;
			fw_data = (const __le32 *)
				(adev->gfx.pfp_fw->data +
				 le32_to_cpu(hdr->header.ucode_array_offset_bytes));
			table_offset = le32_to_cpu(hdr->jt_offset);
			table_size = le32_to_cpu(hdr->jt_size);
		} else if (me == 2) {
			const struct gfx_firmware_header_v1_0 *hdr =
				(const struct gfx_firmware_header_v1_0 *)adev->gfx.me_fw->data;
			fw_data = (const __le32 *)
				(adev->gfx.me_fw->data +
				 le32_to_cpu(hdr->header.ucode_array_offset_bytes));
			table_offset = le32_to_cpu(hdr->jt_offset);
			table_size = le32_to_cpu(hdr->jt_size);
		} else if (me == 3) {
			const struct gfx_firmware_header_v1_0 *hdr =
				(const struct gfx_firmware_header_v1_0 *)adev->gfx.mec_fw->data;
			fw_data = (const __le32 *)
				(adev->gfx.mec_fw->data +
				 le32_to_cpu(hdr->header.ucode_array_offset_bytes));
			table_offset = le32_to_cpu(hdr->jt_offset);
			table_size = le32_to_cpu(hdr->jt_size);
		} else  if (me == 4) {
			const struct gfx_firmware_header_v1_0 *hdr =
				(const struct gfx_firmware_header_v1_0 *)adev->gfx.mec2_fw->data;
			fw_data = (const __le32 *)
				(adev->gfx.mec2_fw->data +
				 le32_to_cpu(hdr->header.ucode_array_offset_bytes));
			table_offset = le32_to_cpu(hdr->jt_offset);
			table_size = le32_to_cpu(hdr->jt_size);
		}

<<<<<<< HEAD
	bitmap_zero(adev->gfx.mec.queue_bitmap, AMDGPU_MAX_COMPUTE_QUEUES);

	/* take ownership of the relevant compute queues */
	amdgpu_gfx_compute_queue_acquire(adev);
	mec_hpd_size = adev->gfx.num_compute_rings * GFX9_MEC_HPD_SIZE;

	if (adev->gfx.mec.hpd_eop_obj == NULL) {
		r = amdgpu_bo_create(adev,
				     mec_hpd_size,
				     PAGE_SIZE, true,
				     AMDGPU_GEM_DOMAIN_GTT, 0, NULL, NULL,
				     &adev->gfx.mec.hpd_eop_obj);
		if (r) {
			dev_warn(adev->dev, "(%d) create HDP EOP bo failed\n", r);
			return r;
=======
		for (i = 0; i < table_size; i ++) {
			dst_ptr[bo_offset + i] =
				cpu_to_le32(le32_to_cpu(fw_data[table_offset + i]));
>>>>>>> bb176f67
		}

		bo_offset += table_size;
	}
}

static void gfx_v9_0_rlc_fini(struct amdgpu_device *adev)
{
	/* clear state block */
	amdgpu_bo_free_kernel(&adev->gfx.rlc.clear_state_obj,
			&adev->gfx.rlc.clear_state_gpu_addr,
			(void **)&adev->gfx.rlc.cs_ptr);

	/* jump table block */
	amdgpu_bo_free_kernel(&adev->gfx.rlc.cp_table_obj,
			&adev->gfx.rlc.cp_table_gpu_addr,
			(void **)&adev->gfx.rlc.cp_table_ptr);
}

static int gfx_v9_0_rlc_init(struct amdgpu_device *adev)
{
	volatile u32 *dst_ptr;
	u32 dws;
	const struct cs_section_def *cs_data;
	int r;

	adev->gfx.rlc.cs_data = gfx9_cs_data;

	cs_data = adev->gfx.rlc.cs_data;

	if (cs_data) {
		/* clear state block */
		adev->gfx.rlc.clear_state_size = dws = gfx_v9_0_get_csb_size(adev);
		r = amdgpu_bo_create_reserved(adev, dws * 4, PAGE_SIZE,
					      AMDGPU_GEM_DOMAIN_VRAM,
					      &adev->gfx.rlc.clear_state_obj,
					      &adev->gfx.rlc.clear_state_gpu_addr,
					      (void **)&adev->gfx.rlc.cs_ptr);
		if (r) {
			dev_err(adev->dev, "(%d) failed to create rlc csb bo\n",
				r);
			gfx_v9_0_rlc_fini(adev);
			return r;
		}
		/* set up the cs buffer */
		dst_ptr = adev->gfx.rlc.cs_ptr;
		gfx_v9_0_get_csb_buffer(adev, dst_ptr);
		amdgpu_bo_kunmap(adev->gfx.rlc.clear_state_obj);
		amdgpu_bo_unreserve(adev->gfx.rlc.clear_state_obj);
	}

	if (adev->asic_type == CHIP_RAVEN) {
		/* TODO: double check the cp_table_size for RV */
		adev->gfx.rlc.cp_table_size = ALIGN(96 * 5 * 4, 2048) + (64 * 1024); /* JT + GDS */
		r = amdgpu_bo_create_reserved(adev, adev->gfx.rlc.cp_table_size,
					      PAGE_SIZE, AMDGPU_GEM_DOMAIN_VRAM,
					      &adev->gfx.rlc.cp_table_obj,
					      &adev->gfx.rlc.cp_table_gpu_addr,
					      (void **)&adev->gfx.rlc.cp_table_ptr);
		if (r) {
			dev_err(adev->dev,
				"(%d) failed to create cp table bo\n", r);
			gfx_v9_0_rlc_fini(adev);
			return r;
		}

		rv_init_cp_jump_table(adev);
		amdgpu_bo_kunmap(adev->gfx.rlc.cp_table_obj);
		amdgpu_bo_unreserve(adev->gfx.rlc.cp_table_obj);

		gfx_v9_0_init_lbpw(adev);
	}

	return 0;
}

<<<<<<< HEAD
=======
static void gfx_v9_0_mec_fini(struct amdgpu_device *adev)
{
	amdgpu_bo_free_kernel(&adev->gfx.mec.hpd_eop_obj, NULL, NULL);
	amdgpu_bo_free_kernel(&adev->gfx.mec.mec_fw_obj, NULL, NULL);
}

static int gfx_v9_0_mec_init(struct amdgpu_device *adev)
{
	int r;
	u32 *hpd;
	const __le32 *fw_data;
	unsigned fw_size;
	u32 *fw;
	size_t mec_hpd_size;

	const struct gfx_firmware_header_v1_0 *mec_hdr;

	bitmap_zero(adev->gfx.mec.queue_bitmap, AMDGPU_MAX_COMPUTE_QUEUES);

	/* take ownership of the relevant compute queues */
	amdgpu_gfx_compute_queue_acquire(adev);
	mec_hpd_size = adev->gfx.num_compute_rings * GFX9_MEC_HPD_SIZE;

	r = amdgpu_bo_create_reserved(adev, mec_hpd_size, PAGE_SIZE,
				      AMDGPU_GEM_DOMAIN_GTT,
				      &adev->gfx.mec.hpd_eop_obj,
				      &adev->gfx.mec.hpd_eop_gpu_addr,
				      (void **)&hpd);
	if (r) {
		dev_warn(adev->dev, "(%d) create HDP EOP bo failed\n", r);
		gfx_v9_0_mec_fini(adev);
		return r;
	}

	memset(hpd, 0, adev->gfx.mec.hpd_eop_obj->tbo.mem.size);

	amdgpu_bo_kunmap(adev->gfx.mec.hpd_eop_obj);
	amdgpu_bo_unreserve(adev->gfx.mec.hpd_eop_obj);

	mec_hdr = (const struct gfx_firmware_header_v1_0 *)adev->gfx.mec_fw->data;

	fw_data = (const __le32 *)
		(adev->gfx.mec_fw->data +
		 le32_to_cpu(mec_hdr->header.ucode_array_offset_bytes));
	fw_size = le32_to_cpu(mec_hdr->header.ucode_size_bytes) / 4;

	r = amdgpu_bo_create_reserved(adev, mec_hdr->header.ucode_size_bytes,
				      PAGE_SIZE, AMDGPU_GEM_DOMAIN_GTT,
				      &adev->gfx.mec.mec_fw_obj,
				      &adev->gfx.mec.mec_fw_gpu_addr,
				      (void **)&fw);
	if (r) {
		dev_warn(adev->dev, "(%d) create mec firmware bo failed\n", r);
		gfx_v9_0_mec_fini(adev);
		return r;
	}

	memcpy(fw, fw_data, fw_size);

	amdgpu_bo_kunmap(adev->gfx.mec.mec_fw_obj);
	amdgpu_bo_unreserve(adev->gfx.mec.mec_fw_obj);

	return 0;
}

>>>>>>> bb176f67
static uint32_t wave_read_ind(struct amdgpu_device *adev, uint32_t simd, uint32_t wave, uint32_t address)
{
	WREG32_SOC15(GC, 0, mmSQ_IND_INDEX,
		(wave << SQ_IND_INDEX__WAVE_ID__SHIFT) |
		(simd << SQ_IND_INDEX__SIMD_ID__SHIFT) |
		(address << SQ_IND_INDEX__INDEX__SHIFT) |
		(SQ_IND_INDEX__FORCE_READ_MASK));
	return RREG32_SOC15(GC, 0, mmSQ_IND_DATA);
}

static void wave_read_regs(struct amdgpu_device *adev, uint32_t simd,
			   uint32_t wave, uint32_t thread,
			   uint32_t regno, uint32_t num, uint32_t *out)
{
	WREG32_SOC15(GC, 0, mmSQ_IND_INDEX,
		(wave << SQ_IND_INDEX__WAVE_ID__SHIFT) |
		(simd << SQ_IND_INDEX__SIMD_ID__SHIFT) |
		(regno << SQ_IND_INDEX__INDEX__SHIFT) |
		(thread << SQ_IND_INDEX__THREAD_ID__SHIFT) |
		(SQ_IND_INDEX__FORCE_READ_MASK) |
		(SQ_IND_INDEX__AUTO_INCR_MASK));
	while (num--)
		*(out++) = RREG32_SOC15(GC, 0, mmSQ_IND_DATA);
}

static void gfx_v9_0_read_wave_data(struct amdgpu_device *adev, uint32_t simd, uint32_t wave, uint32_t *dst, int *no_fields)
{
	/* type 1 wave data */
	dst[(*no_fields)++] = 1;
	dst[(*no_fields)++] = wave_read_ind(adev, simd, wave, ixSQ_WAVE_STATUS);
	dst[(*no_fields)++] = wave_read_ind(adev, simd, wave, ixSQ_WAVE_PC_LO);
	dst[(*no_fields)++] = wave_read_ind(adev, simd, wave, ixSQ_WAVE_PC_HI);
	dst[(*no_fields)++] = wave_read_ind(adev, simd, wave, ixSQ_WAVE_EXEC_LO);
	dst[(*no_fields)++] = wave_read_ind(adev, simd, wave, ixSQ_WAVE_EXEC_HI);
	dst[(*no_fields)++] = wave_read_ind(adev, simd, wave, ixSQ_WAVE_HW_ID);
	dst[(*no_fields)++] = wave_read_ind(adev, simd, wave, ixSQ_WAVE_INST_DW0);
	dst[(*no_fields)++] = wave_read_ind(adev, simd, wave, ixSQ_WAVE_INST_DW1);
	dst[(*no_fields)++] = wave_read_ind(adev, simd, wave, ixSQ_WAVE_GPR_ALLOC);
	dst[(*no_fields)++] = wave_read_ind(adev, simd, wave, ixSQ_WAVE_LDS_ALLOC);
	dst[(*no_fields)++] = wave_read_ind(adev, simd, wave, ixSQ_WAVE_TRAPSTS);
	dst[(*no_fields)++] = wave_read_ind(adev, simd, wave, ixSQ_WAVE_IB_STS);
	dst[(*no_fields)++] = wave_read_ind(adev, simd, wave, ixSQ_WAVE_IB_DBG0);
	dst[(*no_fields)++] = wave_read_ind(adev, simd, wave, ixSQ_WAVE_M0);
}

static void gfx_v9_0_read_wave_sgprs(struct amdgpu_device *adev, uint32_t simd,
				     uint32_t wave, uint32_t start,
				     uint32_t size, uint32_t *dst)
{
	wave_read_regs(
		adev, simd, wave, 0,
		start + SQIND_WAVE_SGPRS_OFFSET, size, dst);
}


static const struct amdgpu_gfx_funcs gfx_v9_0_gfx_funcs = {
	.get_gpu_clock_counter = &gfx_v9_0_get_gpu_clock_counter,
	.select_se_sh = &gfx_v9_0_select_se_sh,
	.read_wave_data = &gfx_v9_0_read_wave_data,
	.read_wave_sgprs = &gfx_v9_0_read_wave_sgprs,
};

static void gfx_v9_0_gpu_early_init(struct amdgpu_device *adev)
{
	u32 gb_addr_config;

	adev->gfx.funcs = &gfx_v9_0_gfx_funcs;

	switch (adev->asic_type) {
	case CHIP_VEGA10:
		adev->gfx.config.max_hw_contexts = 8;
		adev->gfx.config.sc_prim_fifo_size_frontend = 0x20;
		adev->gfx.config.sc_prim_fifo_size_backend = 0x100;
		adev->gfx.config.sc_hiz_tile_fifo_size = 0x30;
		adev->gfx.config.sc_earlyz_tile_fifo_size = 0x4C0;
		gb_addr_config = VEGA10_GB_ADDR_CONFIG_GOLDEN;
		break;
	case CHIP_RAVEN:
		adev->gfx.config.max_hw_contexts = 8;
		adev->gfx.config.sc_prim_fifo_size_frontend = 0x20;
		adev->gfx.config.sc_prim_fifo_size_backend = 0x100;
		adev->gfx.config.sc_hiz_tile_fifo_size = 0x30;
		adev->gfx.config.sc_earlyz_tile_fifo_size = 0x4C0;
		gb_addr_config = RAVEN_GB_ADDR_CONFIG_GOLDEN;
		break;
	default:
		BUG();
		break;
	}

	adev->gfx.config.gb_addr_config = gb_addr_config;

	adev->gfx.config.gb_addr_config_fields.num_pipes = 1 <<
			REG_GET_FIELD(
					adev->gfx.config.gb_addr_config,
					GB_ADDR_CONFIG,
					NUM_PIPES);

	adev->gfx.config.max_tile_pipes =
		adev->gfx.config.gb_addr_config_fields.num_pipes;

	adev->gfx.config.gb_addr_config_fields.num_banks = 1 <<
			REG_GET_FIELD(
					adev->gfx.config.gb_addr_config,
					GB_ADDR_CONFIG,
					NUM_BANKS);
	adev->gfx.config.gb_addr_config_fields.max_compress_frags = 1 <<
			REG_GET_FIELD(
					adev->gfx.config.gb_addr_config,
					GB_ADDR_CONFIG,
					MAX_COMPRESSED_FRAGS);
	adev->gfx.config.gb_addr_config_fields.num_rb_per_se = 1 <<
			REG_GET_FIELD(
					adev->gfx.config.gb_addr_config,
					GB_ADDR_CONFIG,
					NUM_RB_PER_SE);
	adev->gfx.config.gb_addr_config_fields.num_se = 1 <<
			REG_GET_FIELD(
					adev->gfx.config.gb_addr_config,
					GB_ADDR_CONFIG,
					NUM_SHADER_ENGINES);
	adev->gfx.config.gb_addr_config_fields.pipe_interleave_size = 1 << (8 +
			REG_GET_FIELD(
					adev->gfx.config.gb_addr_config,
					GB_ADDR_CONFIG,
					PIPE_INTERLEAVE_SIZE));
}

static int gfx_v9_0_ngg_create_buf(struct amdgpu_device *adev,
				   struct amdgpu_ngg_buf *ngg_buf,
				   int size_se,
				   int default_size_se)
{
	int r;

	if (size_se < 0) {
		dev_err(adev->dev, "Buffer size is invalid: %d\n", size_se);
		return -EINVAL;
	}
	size_se = size_se ? size_se : default_size_se;

	ngg_buf->size = size_se * adev->gfx.config.max_shader_engines;
	r = amdgpu_bo_create_kernel(adev, ngg_buf->size,
				    PAGE_SIZE, AMDGPU_GEM_DOMAIN_VRAM,
				    &ngg_buf->bo,
				    &ngg_buf->gpu_addr,
				    NULL);
	if (r) {
		dev_err(adev->dev, "(%d) failed to create NGG buffer\n", r);
		return r;
	}
	ngg_buf->bo_size = amdgpu_bo_size(ngg_buf->bo);

	return r;
}

static int gfx_v9_0_ngg_fini(struct amdgpu_device *adev)
{
	int i;

	for (i = 0; i < NGG_BUF_MAX; i++)
		amdgpu_bo_free_kernel(&adev->gfx.ngg.buf[i].bo,
				      &adev->gfx.ngg.buf[i].gpu_addr,
				      NULL);

	memset(&adev->gfx.ngg.buf[0], 0,
			sizeof(struct amdgpu_ngg_buf) * NGG_BUF_MAX);

	adev->gfx.ngg.init = false;

	return 0;
}

static int gfx_v9_0_ngg_init(struct amdgpu_device *adev)
{
	int r;

	if (!amdgpu_ngg || adev->gfx.ngg.init == true)
		return 0;

	/* GDS reserve memory: 64 bytes alignment */
	adev->gfx.ngg.gds_reserve_size = ALIGN(5 * 4, 0x40);
	adev->gds.mem.total_size -= adev->gfx.ngg.gds_reserve_size;
	adev->gds.mem.gfx_partition_size -= adev->gfx.ngg.gds_reserve_size;
	adev->gfx.ngg.gds_reserve_addr = amdgpu_gds_reg_offset[0].mem_base;
	adev->gfx.ngg.gds_reserve_addr += adev->gds.mem.gfx_partition_size;

	/* Primitive Buffer */
	r = gfx_v9_0_ngg_create_buf(adev, &adev->gfx.ngg.buf[NGG_PRIM],
				    amdgpu_prim_buf_per_se,
				    64 * 1024);
	if (r) {
		dev_err(adev->dev, "Failed to create Primitive Buffer\n");
		goto err;
	}

	/* Position Buffer */
	r = gfx_v9_0_ngg_create_buf(adev, &adev->gfx.ngg.buf[NGG_POS],
				    amdgpu_pos_buf_per_se,
				    256 * 1024);
	if (r) {
		dev_err(adev->dev, "Failed to create Position Buffer\n");
		goto err;
	}

	/* Control Sideband */
	r = gfx_v9_0_ngg_create_buf(adev, &adev->gfx.ngg.buf[NGG_CNTL],
				    amdgpu_cntl_sb_buf_per_se,
				    256);
	if (r) {
		dev_err(adev->dev, "Failed to create Control Sideband Buffer\n");
		goto err;
	}

	/* Parameter Cache, not created by default */
	if (amdgpu_param_buf_per_se <= 0)
		goto out;

	r = gfx_v9_0_ngg_create_buf(adev, &adev->gfx.ngg.buf[NGG_PARAM],
				    amdgpu_param_buf_per_se,
				    512 * 1024);
	if (r) {
		dev_err(adev->dev, "Failed to create Parameter Cache\n");
		goto err;
	}

out:
	adev->gfx.ngg.init = true;
	return 0;
err:
	gfx_v9_0_ngg_fini(adev);
	return r;
}

static int gfx_v9_0_ngg_en(struct amdgpu_device *adev)
{
	struct amdgpu_ring *ring = &adev->gfx.gfx_ring[0];
	int r;
	u32 data;
	u32 size;
	u32 base;

	if (!amdgpu_ngg)
		return 0;

	/* Program buffer size */
	data = 0;
	size = adev->gfx.ngg.buf[NGG_PRIM].size / 256;
	data = REG_SET_FIELD(data, WD_BUF_RESOURCE_1, INDEX_BUF_SIZE, size);

	size = adev->gfx.ngg.buf[NGG_POS].size / 256;
	data = REG_SET_FIELD(data, WD_BUF_RESOURCE_1, POS_BUF_SIZE, size);

	WREG32_SOC15(GC, 0, mmWD_BUF_RESOURCE_1, data);

	data = 0;
	size = adev->gfx.ngg.buf[NGG_CNTL].size / 256;
	data = REG_SET_FIELD(data, WD_BUF_RESOURCE_2, CNTL_SB_BUF_SIZE, size);

	size = adev->gfx.ngg.buf[NGG_PARAM].size / 1024;
	data = REG_SET_FIELD(data, WD_BUF_RESOURCE_2, PARAM_BUF_SIZE, size);

	WREG32_SOC15(GC, 0, mmWD_BUF_RESOURCE_2, data);

	/* Program buffer base address */
	base = lower_32_bits(adev->gfx.ngg.buf[NGG_PRIM].gpu_addr);
	data = REG_SET_FIELD(0, WD_INDEX_BUF_BASE, BASE, base);
	WREG32_SOC15(GC, 0, mmWD_INDEX_BUF_BASE, data);

	base = upper_32_bits(adev->gfx.ngg.buf[NGG_PRIM].gpu_addr);
	data = REG_SET_FIELD(0, WD_INDEX_BUF_BASE_HI, BASE_HI, base);
	WREG32_SOC15(GC, 0, mmWD_INDEX_BUF_BASE_HI, data);

	base = lower_32_bits(adev->gfx.ngg.buf[NGG_POS].gpu_addr);
	data = REG_SET_FIELD(0, WD_POS_BUF_BASE, BASE, base);
	WREG32_SOC15(GC, 0, mmWD_POS_BUF_BASE, data);

	base = upper_32_bits(adev->gfx.ngg.buf[NGG_POS].gpu_addr);
	data = REG_SET_FIELD(0, WD_POS_BUF_BASE_HI, BASE_HI, base);
	WREG32_SOC15(GC, 0, mmWD_POS_BUF_BASE_HI, data);

	base = lower_32_bits(adev->gfx.ngg.buf[NGG_CNTL].gpu_addr);
	data = REG_SET_FIELD(0, WD_CNTL_SB_BUF_BASE, BASE, base);
	WREG32_SOC15(GC, 0, mmWD_CNTL_SB_BUF_BASE, data);

	base = upper_32_bits(adev->gfx.ngg.buf[NGG_CNTL].gpu_addr);
	data = REG_SET_FIELD(0, WD_CNTL_SB_BUF_BASE_HI, BASE_HI, base);
	WREG32_SOC15(GC, 0, mmWD_CNTL_SB_BUF_BASE_HI, data);

	/* Clear GDS reserved memory */
	r = amdgpu_ring_alloc(ring, 17);
	if (r) {
		DRM_ERROR("amdgpu: NGG failed to lock ring %d (%d).\n",
			  ring->idx, r);
		return r;
	}

	gfx_v9_0_write_data_to_reg(ring, 0, false,
				   amdgpu_gds_reg_offset[0].mem_size,
			           (adev->gds.mem.total_size +
				    adev->gfx.ngg.gds_reserve_size) >>
				   AMDGPU_GDS_SHIFT);

	amdgpu_ring_write(ring, PACKET3(PACKET3_DMA_DATA, 5));
	amdgpu_ring_write(ring, (PACKET3_DMA_DATA_CP_SYNC |
				PACKET3_DMA_DATA_SRC_SEL(2)));
	amdgpu_ring_write(ring, 0);
	amdgpu_ring_write(ring, 0);
	amdgpu_ring_write(ring, adev->gfx.ngg.gds_reserve_addr);
	amdgpu_ring_write(ring, 0);
	amdgpu_ring_write(ring, adev->gfx.ngg.gds_reserve_size);


	gfx_v9_0_write_data_to_reg(ring, 0, false,
				   amdgpu_gds_reg_offset[0].mem_size, 0);

	amdgpu_ring_commit(ring);

	return 0;
}

static int gfx_v9_0_compute_ring_init(struct amdgpu_device *adev, int ring_id,
				      int mec, int pipe, int queue)
{
	int r;
	unsigned irq_type;
	struct amdgpu_ring *ring = &adev->gfx.compute_ring[ring_id];

	ring = &adev->gfx.compute_ring[ring_id];

	/* mec0 is me1 */
	ring->me = mec + 1;
	ring->pipe = pipe;
	ring->queue = queue;

	ring->ring_obj = NULL;
	ring->use_doorbell = true;
	ring->doorbell_index = (AMDGPU_DOORBELL_MEC_RING0 + ring_id) << 1;
	ring->eop_gpu_addr = adev->gfx.mec.hpd_eop_gpu_addr
				+ (ring_id * GFX9_MEC_HPD_SIZE);
	sprintf(ring->name, "comp_%d.%d.%d", ring->me, ring->pipe, ring->queue);

	irq_type = AMDGPU_CP_IRQ_COMPUTE_MEC1_PIPE0_EOP
		+ ((ring->me - 1) * adev->gfx.mec.num_pipe_per_mec)
		+ ring->pipe;

	/* type-2 packets are deprecated on MEC, use type-3 instead */
	r = amdgpu_ring_init(adev, ring, 1024,
			     &adev->gfx.eop_irq, irq_type);
	if (r)
		return r;


	return 0;
}

static int gfx_v9_0_sw_init(void *handle)
{
	int i, j, k, r, ring_id;
	struct amdgpu_ring *ring;
	struct amdgpu_kiq *kiq;
	struct amdgpu_device *adev = (struct amdgpu_device *)handle;

	switch (adev->asic_type) {
	case CHIP_VEGA10:
	case CHIP_RAVEN:
		adev->gfx.mec.num_mec = 2;
		break;
	default:
		adev->gfx.mec.num_mec = 1;
		break;
	}

	adev->gfx.mec.num_pipe_per_mec = 4;
	adev->gfx.mec.num_queue_per_pipe = 8;

	/* KIQ event */
	r = amdgpu_irq_add_id(adev, AMDGPU_IH_CLIENTID_GRBM_CP, 178, &adev->gfx.kiq.irq);
	if (r)
		return r;

	/* EOP Event */
	r = amdgpu_irq_add_id(adev, AMDGPU_IH_CLIENTID_GRBM_CP, 181, &adev->gfx.eop_irq);
	if (r)
		return r;

	/* Privileged reg */
	r = amdgpu_irq_add_id(adev, AMDGPU_IH_CLIENTID_GRBM_CP, 184,
			      &adev->gfx.priv_reg_irq);
	if (r)
		return r;

	/* Privileged inst */
	r = amdgpu_irq_add_id(adev, AMDGPU_IH_CLIENTID_GRBM_CP, 185,
			      &adev->gfx.priv_inst_irq);
	if (r)
		return r;

	adev->gfx.gfx_current_status = AMDGPU_GFX_NORMAL_MODE;

	gfx_v9_0_scratch_init(adev);

	r = gfx_v9_0_init_microcode(adev);
	if (r) {
		DRM_ERROR("Failed to load gfx firmware!\n");
		return r;
	}

	r = gfx_v9_0_rlc_init(adev);
	if (r) {
		DRM_ERROR("Failed to init rlc BOs!\n");
		return r;
	}

	r = gfx_v9_0_mec_init(adev);
	if (r) {
		DRM_ERROR("Failed to init MEC BOs!\n");
		return r;
	}

	/* set up the gfx ring */
	for (i = 0; i < adev->gfx.num_gfx_rings; i++) {
		ring = &adev->gfx.gfx_ring[i];
		ring->ring_obj = NULL;
		sprintf(ring->name, "gfx");
		ring->use_doorbell = true;
		ring->doorbell_index = AMDGPU_DOORBELL64_GFX_RING0 << 1;
		r = amdgpu_ring_init(adev, ring, 1024,
				     &adev->gfx.eop_irq, AMDGPU_CP_IRQ_GFX_EOP);
		if (r)
			return r;
	}

	/* set up the compute queues - allocate horizontally across pipes */
	ring_id = 0;
	for (i = 0; i < adev->gfx.mec.num_mec; ++i) {
		for (j = 0; j < adev->gfx.mec.num_queue_per_pipe; j++) {
			for (k = 0; k < adev->gfx.mec.num_pipe_per_mec; k++) {
				if (!amdgpu_gfx_is_mec_queue_enabled(adev, i, k, j))
					continue;

				r = gfx_v9_0_compute_ring_init(adev,
							       ring_id,
							       i, k, j);
				if (r)
					return r;

				ring_id++;
			}
		}
	}

	r = amdgpu_gfx_kiq_init(adev, GFX9_MEC_HPD_SIZE);
	if (r) {
		DRM_ERROR("Failed to init KIQ BOs!\n");
		return r;
	}

	kiq = &adev->gfx.kiq;
	r = amdgpu_gfx_kiq_init_ring(adev, &kiq->ring, &kiq->irq);
	if (r)
		return r;

	/* create MQD for all compute queues as wel as KIQ for SRIOV case */
	r = amdgpu_gfx_compute_mqd_sw_init(adev, sizeof(struct v9_mqd));
	if (r)
		return r;

	/* reserve GDS, GWS and OA resource for gfx */
	r = amdgpu_bo_create_kernel(adev, adev->gds.mem.gfx_partition_size,
				    PAGE_SIZE, AMDGPU_GEM_DOMAIN_GDS,
				    &adev->gds.gds_gfx_bo, NULL, NULL);
	if (r)
		return r;

	r = amdgpu_bo_create_kernel(adev, adev->gds.gws.gfx_partition_size,
				    PAGE_SIZE, AMDGPU_GEM_DOMAIN_GWS,
				    &adev->gds.gws_gfx_bo, NULL, NULL);
	if (r)
		return r;

	r = amdgpu_bo_create_kernel(adev, adev->gds.oa.gfx_partition_size,
				    PAGE_SIZE, AMDGPU_GEM_DOMAIN_OA,
				    &adev->gds.oa_gfx_bo, NULL, NULL);
	if (r)
		return r;

	adev->gfx.ce_ram_size = 0x8000;

	gfx_v9_0_gpu_early_init(adev);

	r = gfx_v9_0_ngg_init(adev);
	if (r)
		return r;

	return 0;
}


static int gfx_v9_0_sw_fini(void *handle)
{
	int i;
	struct amdgpu_device *adev = (struct amdgpu_device *)handle;

	amdgpu_bo_free_kernel(&adev->gds.oa_gfx_bo, NULL, NULL);
	amdgpu_bo_free_kernel(&adev->gds.gws_gfx_bo, NULL, NULL);
	amdgpu_bo_free_kernel(&adev->gds.gds_gfx_bo, NULL, NULL);

	for (i = 0; i < adev->gfx.num_gfx_rings; i++)
		amdgpu_ring_fini(&adev->gfx.gfx_ring[i]);
	for (i = 0; i < adev->gfx.num_compute_rings; i++)
		amdgpu_ring_fini(&adev->gfx.compute_ring[i]);

	amdgpu_gfx_compute_mqd_sw_fini(adev);
	amdgpu_gfx_kiq_free_ring(&adev->gfx.kiq.ring, &adev->gfx.kiq.irq);
	amdgpu_gfx_kiq_fini(adev);

	gfx_v9_0_mec_fini(adev);
	gfx_v9_0_ngg_fini(adev);

	return 0;
}


static void gfx_v9_0_tiling_mode_table_init(struct amdgpu_device *adev)
{
	/* TODO */
}

static void gfx_v9_0_select_se_sh(struct amdgpu_device *adev, u32 se_num, u32 sh_num, u32 instance)
{
	u32 data;

	if (instance == 0xffffffff)
		data = REG_SET_FIELD(0, GRBM_GFX_INDEX, INSTANCE_BROADCAST_WRITES, 1);
	else
		data = REG_SET_FIELD(0, GRBM_GFX_INDEX, INSTANCE_INDEX, instance);

	if (se_num == 0xffffffff)
		data = REG_SET_FIELD(data, GRBM_GFX_INDEX, SE_BROADCAST_WRITES, 1);
	else
		data = REG_SET_FIELD(data, GRBM_GFX_INDEX, SE_INDEX, se_num);

	if (sh_num == 0xffffffff)
		data = REG_SET_FIELD(data, GRBM_GFX_INDEX, SH_BROADCAST_WRITES, 1);
	else
		data = REG_SET_FIELD(data, GRBM_GFX_INDEX, SH_INDEX, sh_num);

	WREG32_SOC15(GC, 0, mmGRBM_GFX_INDEX, data);
}

static u32 gfx_v9_0_get_rb_active_bitmap(struct amdgpu_device *adev)
{
	u32 data, mask;

	data = RREG32_SOC15(GC, 0, mmCC_RB_BACKEND_DISABLE);
	data |= RREG32_SOC15(GC, 0, mmGC_USER_RB_BACKEND_DISABLE);

	data &= CC_RB_BACKEND_DISABLE__BACKEND_DISABLE_MASK;
	data >>= GC_USER_RB_BACKEND_DISABLE__BACKEND_DISABLE__SHIFT;

	mask = amdgpu_gfx_create_bitmask(adev->gfx.config.max_backends_per_se /
					 adev->gfx.config.max_sh_per_se);

	return (~data) & mask;
}

static void gfx_v9_0_setup_rb(struct amdgpu_device *adev)
{
	int i, j;
	u32 data;
	u32 active_rbs = 0;
	u32 rb_bitmap_width_per_sh = adev->gfx.config.max_backends_per_se /
					adev->gfx.config.max_sh_per_se;

	mutex_lock(&adev->grbm_idx_mutex);
	for (i = 0; i < adev->gfx.config.max_shader_engines; i++) {
		for (j = 0; j < adev->gfx.config.max_sh_per_se; j++) {
			gfx_v9_0_select_se_sh(adev, i, j, 0xffffffff);
			data = gfx_v9_0_get_rb_active_bitmap(adev);
			active_rbs |= data << ((i * adev->gfx.config.max_sh_per_se + j) *
					       rb_bitmap_width_per_sh);
		}
	}
	gfx_v9_0_select_se_sh(adev, 0xffffffff, 0xffffffff, 0xffffffff);
	mutex_unlock(&adev->grbm_idx_mutex);

	adev->gfx.config.backend_enable_mask = active_rbs;
	adev->gfx.config.num_rbs = hweight32(active_rbs);
}

#define DEFAULT_SH_MEM_BASES	(0x6000)
#define FIRST_COMPUTE_VMID	(8)
#define LAST_COMPUTE_VMID	(16)
static void gfx_v9_0_init_compute_vmid(struct amdgpu_device *adev)
{
	int i;
	uint32_t sh_mem_config;
	uint32_t sh_mem_bases;

	/*
	 * Configure apertures:
	 * LDS:         0x60000000'00000000 - 0x60000001'00000000 (4GB)
	 * Scratch:     0x60000001'00000000 - 0x60000002'00000000 (4GB)
	 * GPUVM:       0x60010000'00000000 - 0x60020000'00000000 (1TB)
	 */
	sh_mem_bases = DEFAULT_SH_MEM_BASES | (DEFAULT_SH_MEM_BASES << 16);

	sh_mem_config = SH_MEM_ADDRESS_MODE_64 |
			SH_MEM_ALIGNMENT_MODE_UNALIGNED <<
			SH_MEM_CONFIG__ALIGNMENT_MODE__SHIFT;

	mutex_lock(&adev->srbm_mutex);
	for (i = FIRST_COMPUTE_VMID; i < LAST_COMPUTE_VMID; i++) {
		soc15_grbm_select(adev, 0, 0, 0, i);
		/* CP and shaders */
		WREG32_SOC15(GC, 0, mmSH_MEM_CONFIG, sh_mem_config);
		WREG32_SOC15(GC, 0, mmSH_MEM_BASES, sh_mem_bases);
	}
	soc15_grbm_select(adev, 0, 0, 0, 0);
	mutex_unlock(&adev->srbm_mutex);
}

static void gfx_v9_0_gpu_init(struct amdgpu_device *adev)
{
	u32 tmp;
	int i;

	WREG32_FIELD15(GC, 0, GRBM_CNTL, READ_TIMEOUT, 0xff);

	gfx_v9_0_tiling_mode_table_init(adev);

	gfx_v9_0_setup_rb(adev);
	gfx_v9_0_get_cu_info(adev, &adev->gfx.cu_info);

	/* XXX SH_MEM regs */
	/* where to put LDS, scratch, GPUVM in FSA64 space */
	mutex_lock(&adev->srbm_mutex);
	for (i = 0; i < 16; i++) {
		soc15_grbm_select(adev, 0, 0, 0, i);
		/* CP and shaders */
		tmp = 0;
		tmp = REG_SET_FIELD(tmp, SH_MEM_CONFIG, ALIGNMENT_MODE,
				    SH_MEM_ALIGNMENT_MODE_UNALIGNED);
		WREG32_SOC15(GC, 0, mmSH_MEM_CONFIG, tmp);
		WREG32_SOC15(GC, 0, mmSH_MEM_BASES, 0);
	}
	soc15_grbm_select(adev, 0, 0, 0, 0);

	mutex_unlock(&adev->srbm_mutex);

	gfx_v9_0_init_compute_vmid(adev);

	mutex_lock(&adev->grbm_idx_mutex);
	/*
	 * making sure that the following register writes will be broadcasted
	 * to all the shaders
	 */
	gfx_v9_0_select_se_sh(adev, 0xffffffff, 0xffffffff, 0xffffffff);

	WREG32_SOC15(GC, 0, mmPA_SC_FIFO_SIZE,
		   (adev->gfx.config.sc_prim_fifo_size_frontend <<
			PA_SC_FIFO_SIZE__SC_FRONTEND_PRIM_FIFO_SIZE__SHIFT) |
		   (adev->gfx.config.sc_prim_fifo_size_backend <<
			PA_SC_FIFO_SIZE__SC_BACKEND_PRIM_FIFO_SIZE__SHIFT) |
		   (adev->gfx.config.sc_hiz_tile_fifo_size <<
			PA_SC_FIFO_SIZE__SC_HIZ_TILE_FIFO_SIZE__SHIFT) |
		   (adev->gfx.config.sc_earlyz_tile_fifo_size <<
			PA_SC_FIFO_SIZE__SC_EARLYZ_TILE_FIFO_SIZE__SHIFT));
	mutex_unlock(&adev->grbm_idx_mutex);

}

static void gfx_v9_0_wait_for_rlc_serdes(struct amdgpu_device *adev)
{
	u32 i, j, k;
	u32 mask;

	mutex_lock(&adev->grbm_idx_mutex);
	for (i = 0; i < adev->gfx.config.max_shader_engines; i++) {
		for (j = 0; j < adev->gfx.config.max_sh_per_se; j++) {
			gfx_v9_0_select_se_sh(adev, i, j, 0xffffffff);
			for (k = 0; k < adev->usec_timeout; k++) {
				if (RREG32_SOC15(GC, 0, mmRLC_SERDES_CU_MASTER_BUSY) == 0)
					break;
				udelay(1);
			}
		}
	}
	gfx_v9_0_select_se_sh(adev, 0xffffffff, 0xffffffff, 0xffffffff);
	mutex_unlock(&adev->grbm_idx_mutex);

	mask = RLC_SERDES_NONCU_MASTER_BUSY__SE_MASTER_BUSY_MASK |
		RLC_SERDES_NONCU_MASTER_BUSY__GC_MASTER_BUSY_MASK |
		RLC_SERDES_NONCU_MASTER_BUSY__TC0_MASTER_BUSY_MASK |
		RLC_SERDES_NONCU_MASTER_BUSY__TC1_MASTER_BUSY_MASK;
	for (k = 0; k < adev->usec_timeout; k++) {
		if ((RREG32_SOC15(GC, 0, mmRLC_SERDES_NONCU_MASTER_BUSY) & mask) == 0)
			break;
		udelay(1);
	}
}

static void gfx_v9_0_enable_gui_idle_interrupt(struct amdgpu_device *adev,
					       bool enable)
{
	u32 tmp = RREG32_SOC15(GC, 0, mmCP_INT_CNTL_RING0);

	tmp = REG_SET_FIELD(tmp, CP_INT_CNTL_RING0, CNTX_BUSY_INT_ENABLE, enable ? 1 : 0);
	tmp = REG_SET_FIELD(tmp, CP_INT_CNTL_RING0, CNTX_EMPTY_INT_ENABLE, enable ? 1 : 0);
	tmp = REG_SET_FIELD(tmp, CP_INT_CNTL_RING0, CMP_BUSY_INT_ENABLE, enable ? 1 : 0);
	tmp = REG_SET_FIELD(tmp, CP_INT_CNTL_RING0, GFX_IDLE_INT_ENABLE, enable ? 1 : 0);

	WREG32_SOC15(GC, 0, mmCP_INT_CNTL_RING0, tmp);
}

static void gfx_v9_0_init_csb(struct amdgpu_device *adev)
{
	/* csib */
	WREG32(SOC15_REG_OFFSET(GC, 0, mmRLC_CSIB_ADDR_HI),
			adev->gfx.rlc.clear_state_gpu_addr >> 32);
	WREG32(SOC15_REG_OFFSET(GC, 0, mmRLC_CSIB_ADDR_LO),
			adev->gfx.rlc.clear_state_gpu_addr & 0xfffffffc);
	WREG32(SOC15_REG_OFFSET(GC, 0, mmRLC_CSIB_LENGTH),
			adev->gfx.rlc.clear_state_size);
}

static void gfx_v9_0_parse_ind_reg_list(int *register_list_format,
				int indirect_offset,
				int list_size,
				int *unique_indirect_regs,
				int *unique_indirect_reg_count,
				int max_indirect_reg_count,
				int *indirect_start_offsets,
				int *indirect_start_offsets_count,
				int max_indirect_start_offsets_count)
{
	int idx;
	bool new_entry = true;

	for (; indirect_offset < list_size; indirect_offset++) {

		if (new_entry) {
			new_entry = false;
			indirect_start_offsets[*indirect_start_offsets_count] = indirect_offset;
			*indirect_start_offsets_count = *indirect_start_offsets_count + 1;
			BUG_ON(*indirect_start_offsets_count >= max_indirect_start_offsets_count);
		}

		if (register_list_format[indirect_offset] == 0xFFFFFFFF) {
			new_entry = true;
			continue;
		}

		indirect_offset += 2;

		/* look for the matching indice */
		for (idx = 0; idx < *unique_indirect_reg_count; idx++) {
			if (unique_indirect_regs[idx] ==
				register_list_format[indirect_offset])
				break;
		}

		if (idx >= *unique_indirect_reg_count) {
			unique_indirect_regs[*unique_indirect_reg_count] =
				register_list_format[indirect_offset];
			idx = *unique_indirect_reg_count;
			*unique_indirect_reg_count = *unique_indirect_reg_count + 1;
			BUG_ON(*unique_indirect_reg_count >= max_indirect_reg_count);
		}

		register_list_format[indirect_offset] = idx;
	}
}

static int gfx_v9_0_init_rlc_save_restore_list(struct amdgpu_device *adev)
{
	int unique_indirect_regs[] = {0x0, 0x0, 0x0, 0x0, 0x0, 0x0, 0x0, 0x0};
	int unique_indirect_reg_count = 0;

	int indirect_start_offsets[] = {0x0, 0x0, 0x0, 0x0, 0x0, 0x0, 0x0, 0x0, 0x0, 0x0};
	int indirect_start_offsets_count = 0;

	int list_size = 0;
	int i = 0;
	u32 tmp = 0;

	u32 *register_list_format =
		kmalloc(adev->gfx.rlc.reg_list_format_size_bytes, GFP_KERNEL);
	if (!register_list_format)
		return -ENOMEM;
	memcpy(register_list_format, adev->gfx.rlc.register_list_format,
		adev->gfx.rlc.reg_list_format_size_bytes);

	/* setup unique_indirect_regs array and indirect_start_offsets array */
	gfx_v9_0_parse_ind_reg_list(register_list_format,
				GFX9_RLC_FORMAT_DIRECT_REG_LIST_LENGTH,
				adev->gfx.rlc.reg_list_format_size_bytes >> 2,
				unique_indirect_regs,
				&unique_indirect_reg_count,
				sizeof(unique_indirect_regs)/sizeof(int),
				indirect_start_offsets,
				&indirect_start_offsets_count,
				sizeof(indirect_start_offsets)/sizeof(int));

	/* enable auto inc in case it is disabled */
	tmp = RREG32(SOC15_REG_OFFSET(GC, 0, mmRLC_SRM_CNTL));
	tmp |= RLC_SRM_CNTL__AUTO_INCR_ADDR_MASK;
	WREG32(SOC15_REG_OFFSET(GC, 0, mmRLC_SRM_CNTL), tmp);

	/* write register_restore table to offset 0x0 using RLC_SRM_ARAM_ADDR/DATA */
	WREG32(SOC15_REG_OFFSET(GC, 0, mmRLC_SRM_ARAM_ADDR),
		RLC_SAVE_RESTORE_ADDR_STARTING_OFFSET);
	for (i = 0; i < adev->gfx.rlc.reg_list_size_bytes >> 2; i++)
		WREG32(SOC15_REG_OFFSET(GC, 0, mmRLC_SRM_ARAM_DATA),
			adev->gfx.rlc.register_restore[i]);

	/* load direct register */
	WREG32(SOC15_REG_OFFSET(GC, 0, mmRLC_SRM_ARAM_ADDR), 0);
	for (i = 0; i < adev->gfx.rlc.reg_list_size_bytes >> 2; i++)
		WREG32(SOC15_REG_OFFSET(GC, 0, mmRLC_SRM_ARAM_DATA),
			adev->gfx.rlc.register_restore[i]);

	/* load indirect register */
	WREG32(SOC15_REG_OFFSET(GC, 0, mmRLC_GPM_SCRATCH_ADDR),
		adev->gfx.rlc.reg_list_format_start);
	for (i = 0; i < adev->gfx.rlc.reg_list_format_size_bytes >> 2; i++)
		WREG32(SOC15_REG_OFFSET(GC, 0, mmRLC_GPM_SCRATCH_DATA),
			register_list_format[i]);

	/* set save/restore list size */
	list_size = adev->gfx.rlc.reg_list_size_bytes >> 2;
	list_size = list_size >> 1;
	WREG32(SOC15_REG_OFFSET(GC, 0, mmRLC_GPM_SCRATCH_ADDR),
		adev->gfx.rlc.reg_restore_list_size);
	WREG32(SOC15_REG_OFFSET(GC, 0, mmRLC_GPM_SCRATCH_DATA), list_size);

	/* write the starting offsets to RLC scratch ram */
	WREG32(SOC15_REG_OFFSET(GC, 0, mmRLC_GPM_SCRATCH_ADDR),
		adev->gfx.rlc.starting_offsets_start);
	for (i = 0; i < sizeof(indirect_start_offsets)/sizeof(int); i++)
		WREG32(SOC15_REG_OFFSET(GC, 0, mmRLC_GPM_SCRATCH_DATA),
			indirect_start_offsets[i]);

	/* load unique indirect regs*/
	for (i = 0; i < sizeof(unique_indirect_regs)/sizeof(int); i++) {
		WREG32(SOC15_REG_OFFSET(GC, 0, mmRLC_SRM_INDEX_CNTL_ADDR_0) + i,
			unique_indirect_regs[i] & 0x3FFFF);
		WREG32(SOC15_REG_OFFSET(GC, 0, mmRLC_SRM_INDEX_CNTL_DATA_0) + i,
			unique_indirect_regs[i] >> 20);
	}

	kfree(register_list_format);
	return 0;
}

static void gfx_v9_0_enable_save_restore_machine(struct amdgpu_device *adev)
{
	u32 tmp = 0;

	tmp = RREG32(SOC15_REG_OFFSET(GC, 0, mmRLC_SRM_CNTL));
	tmp |= RLC_SRM_CNTL__SRM_ENABLE_MASK;
	WREG32(SOC15_REG_OFFSET(GC, 0, mmRLC_SRM_CNTL), tmp);
}

static void pwr_10_0_gfxip_control_over_cgpg(struct amdgpu_device *adev,
					     bool enable)
{
	uint32_t data = 0;
	uint32_t default_data = 0;

	default_data = data = RREG32(SOC15_REG_OFFSET(PWR, 0, mmPWR_MISC_CNTL_STATUS));
	if (enable == true) {
		/* enable GFXIP control over CGPG */
		data |= PWR_MISC_CNTL_STATUS__PWR_GFX_RLC_CGPG_EN_MASK;
		if(default_data != data)
			WREG32(SOC15_REG_OFFSET(PWR, 0, mmPWR_MISC_CNTL_STATUS), data);

		/* update status */
		data &= ~PWR_MISC_CNTL_STATUS__PWR_GFXOFF_STATUS_MASK;
		data |= (2 << PWR_MISC_CNTL_STATUS__PWR_GFXOFF_STATUS__SHIFT);
		if(default_data != data)
			WREG32(SOC15_REG_OFFSET(PWR, 0, mmPWR_MISC_CNTL_STATUS), data);
	} else {
		/* restore GFXIP control over GCPG */
		data &= ~PWR_MISC_CNTL_STATUS__PWR_GFX_RLC_CGPG_EN_MASK;
		if(default_data != data)
			WREG32(SOC15_REG_OFFSET(PWR, 0, mmPWR_MISC_CNTL_STATUS), data);
	}
}

static void gfx_v9_0_init_gfx_power_gating(struct amdgpu_device *adev)
{
	uint32_t data = 0;

	if (adev->pg_flags & (AMD_PG_SUPPORT_GFX_PG |
			      AMD_PG_SUPPORT_GFX_SMG |
			      AMD_PG_SUPPORT_GFX_DMG)) {
		/* init IDLE_POLL_COUNT = 60 */
		data = RREG32(SOC15_REG_OFFSET(GC, 0, mmCP_RB_WPTR_POLL_CNTL));
		data &= ~CP_RB_WPTR_POLL_CNTL__IDLE_POLL_COUNT_MASK;
		data |= (0x60 << CP_RB_WPTR_POLL_CNTL__IDLE_POLL_COUNT__SHIFT);
		WREG32(SOC15_REG_OFFSET(GC, 0, mmCP_RB_WPTR_POLL_CNTL), data);

		/* init RLC PG Delay */
		data = 0;
		data |= (0x10 << RLC_PG_DELAY__POWER_UP_DELAY__SHIFT);
		data |= (0x10 << RLC_PG_DELAY__POWER_DOWN_DELAY__SHIFT);
		data |= (0x10 << RLC_PG_DELAY__CMD_PROPAGATE_DELAY__SHIFT);
		data |= (0x40 << RLC_PG_DELAY__MEM_SLEEP_DELAY__SHIFT);
		WREG32(SOC15_REG_OFFSET(GC, 0, mmRLC_PG_DELAY), data);

		data = RREG32(SOC15_REG_OFFSET(GC, 0, mmRLC_PG_DELAY_2));
		data &= ~RLC_PG_DELAY_2__SERDES_CMD_DELAY_MASK;
		data |= (0x4 << RLC_PG_DELAY_2__SERDES_CMD_DELAY__SHIFT);
		WREG32(SOC15_REG_OFFSET(GC, 0, mmRLC_PG_DELAY_2), data);

		data = RREG32(SOC15_REG_OFFSET(GC, 0, mmRLC_PG_DELAY_3));
		data &= ~RLC_PG_DELAY_3__CGCG_ACTIVE_BEFORE_CGPG_MASK;
		data |= (0xff << RLC_PG_DELAY_3__CGCG_ACTIVE_BEFORE_CGPG__SHIFT);
		WREG32(SOC15_REG_OFFSET(GC, 0, mmRLC_PG_DELAY_3), data);

		data = RREG32(SOC15_REG_OFFSET(GC, 0, mmRLC_AUTO_PG_CTRL));
		data &= ~RLC_AUTO_PG_CTRL__GRBM_REG_SAVE_GFX_IDLE_THRESHOLD_MASK;

		/* program GRBM_REG_SAVE_GFX_IDLE_THRESHOLD to 0x55f0 */
		data |= (0x55f0 << RLC_AUTO_PG_CTRL__GRBM_REG_SAVE_GFX_IDLE_THRESHOLD__SHIFT);
		WREG32(SOC15_REG_OFFSET(GC, 0, mmRLC_AUTO_PG_CTRL), data);

		pwr_10_0_gfxip_control_over_cgpg(adev, true);
	}
}

static void gfx_v9_0_enable_sck_slow_down_on_power_up(struct amdgpu_device *adev,
						bool enable)
{
	uint32_t data = 0;
	uint32_t default_data = 0;

	default_data = data = RREG32(SOC15_REG_OFFSET(GC, 0, mmRLC_PG_CNTL));

	if (enable == true) {
		data |= RLC_PG_CNTL__SMU_CLK_SLOWDOWN_ON_PU_ENABLE_MASK;
		if (default_data != data)
			WREG32(SOC15_REG_OFFSET(GC, 0, mmRLC_PG_CNTL), data);
	} else {
		data &= ~RLC_PG_CNTL__SMU_CLK_SLOWDOWN_ON_PU_ENABLE_MASK;
		if(default_data != data)
			WREG32(SOC15_REG_OFFSET(GC, 0, mmRLC_PG_CNTL), data);
	}
}

static void gfx_v9_0_enable_sck_slow_down_on_power_down(struct amdgpu_device *adev,
						bool enable)
{
	uint32_t data = 0;
	uint32_t default_data = 0;

	default_data = data = RREG32(SOC15_REG_OFFSET(GC, 0, mmRLC_PG_CNTL));

	if (enable == true) {
		data |= RLC_PG_CNTL__SMU_CLK_SLOWDOWN_ON_PD_ENABLE_MASK;
		if(default_data != data)
			WREG32(SOC15_REG_OFFSET(GC, 0, mmRLC_PG_CNTL), data);
	} else {
		data &= ~RLC_PG_CNTL__SMU_CLK_SLOWDOWN_ON_PD_ENABLE_MASK;
		if(default_data != data)
			WREG32(SOC15_REG_OFFSET(GC, 0, mmRLC_PG_CNTL), data);
	}
}

static void gfx_v9_0_enable_cp_power_gating(struct amdgpu_device *adev,
					bool enable)
{
	uint32_t data = 0;
	uint32_t default_data = 0;

	default_data = data = RREG32(SOC15_REG_OFFSET(GC, 0, mmRLC_PG_CNTL));

	if (enable == true) {
		data &= ~RLC_PG_CNTL__CP_PG_DISABLE_MASK;
		if(default_data != data)
			WREG32(SOC15_REG_OFFSET(GC, 0, mmRLC_PG_CNTL), data);
	} else {
		data |= RLC_PG_CNTL__CP_PG_DISABLE_MASK;
		if(default_data != data)
			WREG32(SOC15_REG_OFFSET(GC, 0, mmRLC_PG_CNTL), data);
	}
}

static void gfx_v9_0_enable_gfx_cg_power_gating(struct amdgpu_device *adev,
						bool enable)
{
	uint32_t data, default_data;

	default_data = data = RREG32(SOC15_REG_OFFSET(GC, 0, mmRLC_PG_CNTL));
	if (enable == true)
		data |= RLC_PG_CNTL__GFX_POWER_GATING_ENABLE_MASK;
	else
		data &= ~RLC_PG_CNTL__GFX_POWER_GATING_ENABLE_MASK;
	if(default_data != data)
		WREG32(SOC15_REG_OFFSET(GC, 0, mmRLC_PG_CNTL), data);
}

static void gfx_v9_0_enable_gfx_pipeline_powergating(struct amdgpu_device *adev,
						bool enable)
{
	uint32_t data, default_data;

	default_data = data = RREG32(SOC15_REG_OFFSET(GC, 0, mmRLC_PG_CNTL));
	if (enable == true)
		data |= RLC_PG_CNTL__GFX_PIPELINE_PG_ENABLE_MASK;
	else
		data &= ~RLC_PG_CNTL__GFX_PIPELINE_PG_ENABLE_MASK;
	if(default_data != data)
		WREG32(SOC15_REG_OFFSET(GC, 0, mmRLC_PG_CNTL), data);

	if (!enable)
		/* read any GFX register to wake up GFX */
		data = RREG32(SOC15_REG_OFFSET(GC, 0, mmDB_RENDER_CONTROL));
}

static void gfx_v9_0_enable_gfx_static_mg_power_gating(struct amdgpu_device *adev,
						       bool enable)
{
	uint32_t data, default_data;

	default_data = data = RREG32(SOC15_REG_OFFSET(GC, 0, mmRLC_PG_CNTL));
	if (enable == true)
		data |= RLC_PG_CNTL__STATIC_PER_CU_PG_ENABLE_MASK;
	else
		data &= ~RLC_PG_CNTL__STATIC_PER_CU_PG_ENABLE_MASK;
	if(default_data != data)
		WREG32(SOC15_REG_OFFSET(GC, 0, mmRLC_PG_CNTL), data);
}

static void gfx_v9_0_enable_gfx_dynamic_mg_power_gating(struct amdgpu_device *adev,
						bool enable)
{
	uint32_t data, default_data;

	default_data = data = RREG32(SOC15_REG_OFFSET(GC, 0, mmRLC_PG_CNTL));
	if (enable == true)
		data |= RLC_PG_CNTL__DYN_PER_CU_PG_ENABLE_MASK;
	else
		data &= ~RLC_PG_CNTL__DYN_PER_CU_PG_ENABLE_MASK;
	if(default_data != data)
		WREG32(SOC15_REG_OFFSET(GC, 0, mmRLC_PG_CNTL), data);
}

static void gfx_v9_0_init_pg(struct amdgpu_device *adev)
{
	if (adev->pg_flags & (AMD_PG_SUPPORT_GFX_PG |
			      AMD_PG_SUPPORT_GFX_SMG |
			      AMD_PG_SUPPORT_GFX_DMG |
			      AMD_PG_SUPPORT_CP |
			      AMD_PG_SUPPORT_GDS |
			      AMD_PG_SUPPORT_RLC_SMU_HS)) {
		gfx_v9_0_init_csb(adev);
		gfx_v9_0_init_rlc_save_restore_list(adev);
		gfx_v9_0_enable_save_restore_machine(adev);

		if (adev->asic_type == CHIP_RAVEN) {
			WREG32(mmRLC_JUMP_TABLE_RESTORE,
				adev->gfx.rlc.cp_table_gpu_addr >> 8);
			gfx_v9_0_init_gfx_power_gating(adev);

			if (adev->pg_flags & AMD_PG_SUPPORT_RLC_SMU_HS) {
				gfx_v9_0_enable_sck_slow_down_on_power_up(adev, true);
				gfx_v9_0_enable_sck_slow_down_on_power_down(adev, true);
			} else {
				gfx_v9_0_enable_sck_slow_down_on_power_up(adev, false);
				gfx_v9_0_enable_sck_slow_down_on_power_down(adev, false);
			}

			if (adev->pg_flags & AMD_PG_SUPPORT_CP)
				gfx_v9_0_enable_cp_power_gating(adev, true);
			else
				gfx_v9_0_enable_cp_power_gating(adev, false);
		}
	}
}

void gfx_v9_0_rlc_stop(struct amdgpu_device *adev)
{
	u32 tmp = RREG32_SOC15(GC, 0, mmRLC_CNTL);

	tmp = REG_SET_FIELD(tmp, RLC_CNTL, RLC_ENABLE_F32, 0);
	WREG32_SOC15(GC, 0, mmRLC_CNTL, tmp);

	gfx_v9_0_enable_gui_idle_interrupt(adev, false);

	gfx_v9_0_wait_for_rlc_serdes(adev);
}

static void gfx_v9_0_rlc_reset(struct amdgpu_device *adev)
{
	WREG32_FIELD15(GC, 0, GRBM_SOFT_RESET, SOFT_RESET_RLC, 1);
	udelay(50);
	WREG32_FIELD15(GC, 0, GRBM_SOFT_RESET, SOFT_RESET_RLC, 0);
	udelay(50);
}

static void gfx_v9_0_rlc_start(struct amdgpu_device *adev)
{
#ifdef AMDGPU_RLC_DEBUG_RETRY
	u32 rlc_ucode_ver;
#endif

	WREG32_FIELD15(GC, 0, RLC_CNTL, RLC_ENABLE_F32, 1);

	/* carrizo do enable cp interrupt after cp inited */
	if (!(adev->flags & AMD_IS_APU))
		gfx_v9_0_enable_gui_idle_interrupt(adev, true);

	udelay(50);

#ifdef AMDGPU_RLC_DEBUG_RETRY
	/* RLC_GPM_GENERAL_6 : RLC Ucode version */
	rlc_ucode_ver = RREG32_SOC15(GC, 0, mmRLC_GPM_GENERAL_6);
	if(rlc_ucode_ver == 0x108) {
		DRM_INFO("Using rlc debug ucode. mmRLC_GPM_GENERAL_6 ==0x08%x / fw_ver == %i \n",
				rlc_ucode_ver, adev->gfx.rlc_fw_version);
		/* RLC_GPM_TIMER_INT_3 : Timer interval in RefCLK cycles,
		 * default is 0x9C4 to create a 100us interval */
		WREG32_SOC15(GC, 0, mmRLC_GPM_TIMER_INT_3, 0x9C4);
		/* RLC_GPM_GENERAL_12 : Minimum gap between wptr and rptr
		 * to disable the page fault retry interrupts, default is
		 * 0x100 (256) */
		WREG32_SOC15(GC, 0, mmRLC_GPM_GENERAL_12, 0x100);
	}
#endif
}

static int gfx_v9_0_rlc_load_microcode(struct amdgpu_device *adev)
{
	const struct rlc_firmware_header_v2_0 *hdr;
	const __le32 *fw_data;
	unsigned i, fw_size;

	if (!adev->gfx.rlc_fw)
		return -EINVAL;

	hdr = (const struct rlc_firmware_header_v2_0 *)adev->gfx.rlc_fw->data;
	amdgpu_ucode_print_rlc_hdr(&hdr->header);

	fw_data = (const __le32 *)(adev->gfx.rlc_fw->data +
			   le32_to_cpu(hdr->header.ucode_array_offset_bytes));
	fw_size = le32_to_cpu(hdr->header.ucode_size_bytes) / 4;

	WREG32_SOC15(GC, 0, mmRLC_GPM_UCODE_ADDR,
			RLCG_UCODE_LOADING_START_ADDRESS);
	for (i = 0; i < fw_size; i++)
		WREG32_SOC15(GC, 0, mmRLC_GPM_UCODE_DATA, le32_to_cpup(fw_data++));
	WREG32_SOC15(GC, 0, mmRLC_GPM_UCODE_ADDR, adev->gfx.rlc_fw_version);

	return 0;
}

static int gfx_v9_0_rlc_resume(struct amdgpu_device *adev)
{
	int r;

	if (amdgpu_sriov_vf(adev))
		return 0;

	gfx_v9_0_rlc_stop(adev);

	/* disable CG */
	WREG32_SOC15(GC, 0, mmRLC_CGCG_CGLS_CTRL, 0);

	/* disable PG */
	WREG32_SOC15(GC, 0, mmRLC_PG_CNTL, 0);

	gfx_v9_0_rlc_reset(adev);

	gfx_v9_0_init_pg(adev);

	if (adev->firmware.load_type != AMDGPU_FW_LOAD_PSP) {
		/* legacy rlc firmware loading */
		r = gfx_v9_0_rlc_load_microcode(adev);
		if (r)
			return r;
	}

	if (adev->asic_type == CHIP_RAVEN) {
		if (amdgpu_lbpw != 0)
			gfx_v9_0_enable_lbpw(adev, true);
		else
			gfx_v9_0_enable_lbpw(adev, false);
	}

	gfx_v9_0_rlc_start(adev);

	return 0;
}

static void gfx_v9_0_cp_gfx_enable(struct amdgpu_device *adev, bool enable)
{
	int i;
	u32 tmp = RREG32_SOC15(GC, 0, mmCP_ME_CNTL);

	tmp = REG_SET_FIELD(tmp, CP_ME_CNTL, ME_HALT, enable ? 0 : 1);
	tmp = REG_SET_FIELD(tmp, CP_ME_CNTL, PFP_HALT, enable ? 0 : 1);
	tmp = REG_SET_FIELD(tmp, CP_ME_CNTL, CE_HALT, enable ? 0 : 1);
	if (!enable) {
		for (i = 0; i < adev->gfx.num_gfx_rings; i++)
			adev->gfx.gfx_ring[i].ready = false;
	}
	WREG32_SOC15(GC, 0, mmCP_ME_CNTL, tmp);
	udelay(50);
}

static int gfx_v9_0_cp_gfx_load_microcode(struct amdgpu_device *adev)
{
	const struct gfx_firmware_header_v1_0 *pfp_hdr;
	const struct gfx_firmware_header_v1_0 *ce_hdr;
	const struct gfx_firmware_header_v1_0 *me_hdr;
	const __le32 *fw_data;
	unsigned i, fw_size;

	if (!adev->gfx.me_fw || !adev->gfx.pfp_fw || !adev->gfx.ce_fw)
		return -EINVAL;

	pfp_hdr = (const struct gfx_firmware_header_v1_0 *)
		adev->gfx.pfp_fw->data;
	ce_hdr = (const struct gfx_firmware_header_v1_0 *)
		adev->gfx.ce_fw->data;
	me_hdr = (const struct gfx_firmware_header_v1_0 *)
		adev->gfx.me_fw->data;

	amdgpu_ucode_print_gfx_hdr(&pfp_hdr->header);
	amdgpu_ucode_print_gfx_hdr(&ce_hdr->header);
	amdgpu_ucode_print_gfx_hdr(&me_hdr->header);

	gfx_v9_0_cp_gfx_enable(adev, false);

	/* PFP */
	fw_data = (const __le32 *)
		(adev->gfx.pfp_fw->data +
		 le32_to_cpu(pfp_hdr->header.ucode_array_offset_bytes));
	fw_size = le32_to_cpu(pfp_hdr->header.ucode_size_bytes) / 4;
	WREG32_SOC15(GC, 0, mmCP_PFP_UCODE_ADDR, 0);
	for (i = 0; i < fw_size; i++)
		WREG32_SOC15(GC, 0, mmCP_PFP_UCODE_DATA, le32_to_cpup(fw_data++));
	WREG32_SOC15(GC, 0, mmCP_PFP_UCODE_ADDR, adev->gfx.pfp_fw_version);

	/* CE */
	fw_data = (const __le32 *)
		(adev->gfx.ce_fw->data +
		 le32_to_cpu(ce_hdr->header.ucode_array_offset_bytes));
	fw_size = le32_to_cpu(ce_hdr->header.ucode_size_bytes) / 4;
	WREG32_SOC15(GC, 0, mmCP_CE_UCODE_ADDR, 0);
	for (i = 0; i < fw_size; i++)
		WREG32_SOC15(GC, 0, mmCP_CE_UCODE_DATA, le32_to_cpup(fw_data++));
	WREG32_SOC15(GC, 0, mmCP_CE_UCODE_ADDR, adev->gfx.ce_fw_version);

	/* ME */
	fw_data = (const __le32 *)
		(adev->gfx.me_fw->data +
		 le32_to_cpu(me_hdr->header.ucode_array_offset_bytes));
	fw_size = le32_to_cpu(me_hdr->header.ucode_size_bytes) / 4;
	WREG32_SOC15(GC, 0, mmCP_ME_RAM_WADDR, 0);
	for (i = 0; i < fw_size; i++)
		WREG32_SOC15(GC, 0, mmCP_ME_RAM_DATA, le32_to_cpup(fw_data++));
	WREG32_SOC15(GC, 0, mmCP_ME_RAM_WADDR, adev->gfx.me_fw_version);

	return 0;
}

static int gfx_v9_0_cp_gfx_start(struct amdgpu_device *adev)
{
	struct amdgpu_ring *ring = &adev->gfx.gfx_ring[0];
	const struct cs_section_def *sect = NULL;
	const struct cs_extent_def *ext = NULL;
	int r, i, tmp;

	/* init the CP */
	WREG32_SOC15(GC, 0, mmCP_MAX_CONTEXT, adev->gfx.config.max_hw_contexts - 1);
	WREG32_SOC15(GC, 0, mmCP_DEVICE_ID, 1);

	gfx_v9_0_cp_gfx_enable(adev, true);

	r = amdgpu_ring_alloc(ring, gfx_v9_0_get_csb_size(adev) + 4 + 3);
	if (r) {
		DRM_ERROR("amdgpu: cp failed to lock ring (%d).\n", r);
		return r;
	}

	amdgpu_ring_write(ring, PACKET3(PACKET3_PREAMBLE_CNTL, 0));
	amdgpu_ring_write(ring, PACKET3_PREAMBLE_BEGIN_CLEAR_STATE);

	amdgpu_ring_write(ring, PACKET3(PACKET3_CONTEXT_CONTROL, 1));
	amdgpu_ring_write(ring, 0x80000000);
	amdgpu_ring_write(ring, 0x80000000);

	for (sect = gfx9_cs_data; sect->section != NULL; ++sect) {
		for (ext = sect->section; ext->extent != NULL; ++ext) {
			if (sect->id == SECT_CONTEXT) {
				amdgpu_ring_write(ring,
				       PACKET3(PACKET3_SET_CONTEXT_REG,
					       ext->reg_count));
				amdgpu_ring_write(ring,
				       ext->reg_index - PACKET3_SET_CONTEXT_REG_START);
				for (i = 0; i < ext->reg_count; i++)
					amdgpu_ring_write(ring, ext->extent[i]);
			}
		}
	}

	amdgpu_ring_write(ring, PACKET3(PACKET3_PREAMBLE_CNTL, 0));
	amdgpu_ring_write(ring, PACKET3_PREAMBLE_END_CLEAR_STATE);

	amdgpu_ring_write(ring, PACKET3(PACKET3_CLEAR_STATE, 0));
	amdgpu_ring_write(ring, 0);

	amdgpu_ring_write(ring, PACKET3(PACKET3_SET_BASE, 2));
	amdgpu_ring_write(ring, PACKET3_BASE_INDEX(CE_PARTITION_BASE));
	amdgpu_ring_write(ring, 0x8000);
	amdgpu_ring_write(ring, 0x8000);

	amdgpu_ring_write(ring, PACKET3(PACKET3_SET_UCONFIG_REG,1));
	tmp = (PACKET3_SET_UCONFIG_REG_INDEX_TYPE |
		(SOC15_REG_OFFSET(GC, 0, mmVGT_INDEX_TYPE) - PACKET3_SET_UCONFIG_REG_START));
	amdgpu_ring_write(ring, tmp);
	amdgpu_ring_write(ring, 0);

	amdgpu_ring_commit(ring);

	return 0;
}

static int gfx_v9_0_cp_gfx_resume(struct amdgpu_device *adev)
{
	struct amdgpu_ring *ring;
	u32 tmp;
	u32 rb_bufsz;
	u64 rb_addr, rptr_addr, wptr_gpu_addr;

	/* Set the write pointer delay */
	WREG32_SOC15(GC, 0, mmCP_RB_WPTR_DELAY, 0);

	/* set the RB to use vmid 0 */
	WREG32_SOC15(GC, 0, mmCP_RB_VMID, 0);

	/* Set ring buffer size */
	ring = &adev->gfx.gfx_ring[0];
	rb_bufsz = order_base_2(ring->ring_size / 8);
	tmp = REG_SET_FIELD(0, CP_RB0_CNTL, RB_BUFSZ, rb_bufsz);
	tmp = REG_SET_FIELD(tmp, CP_RB0_CNTL, RB_BLKSZ, rb_bufsz - 2);
#ifdef __BIG_ENDIAN
	tmp = REG_SET_FIELD(tmp, CP_RB0_CNTL, BUF_SWAP, 1);
#endif
	WREG32_SOC15(GC, 0, mmCP_RB0_CNTL, tmp);

	/* Initialize the ring buffer's write pointers */
	ring->wptr = 0;
	WREG32_SOC15(GC, 0, mmCP_RB0_WPTR, lower_32_bits(ring->wptr));
	WREG32_SOC15(GC, 0, mmCP_RB0_WPTR_HI, upper_32_bits(ring->wptr));

	/* set the wb address wether it's enabled or not */
	rptr_addr = adev->wb.gpu_addr + (ring->rptr_offs * 4);
	WREG32_SOC15(GC, 0, mmCP_RB0_RPTR_ADDR, lower_32_bits(rptr_addr));
	WREG32_SOC15(GC, 0, mmCP_RB0_RPTR_ADDR_HI, upper_32_bits(rptr_addr) & CP_RB_RPTR_ADDR_HI__RB_RPTR_ADDR_HI_MASK);

	wptr_gpu_addr = adev->wb.gpu_addr + (ring->wptr_offs * 4);
	WREG32_SOC15(GC, 0, mmCP_RB_WPTR_POLL_ADDR_LO, lower_32_bits(wptr_gpu_addr));
	WREG32_SOC15(GC, 0, mmCP_RB_WPTR_POLL_ADDR_HI, upper_32_bits(wptr_gpu_addr));

	mdelay(1);
	WREG32_SOC15(GC, 0, mmCP_RB0_CNTL, tmp);

	rb_addr = ring->gpu_addr >> 8;
	WREG32_SOC15(GC, 0, mmCP_RB0_BASE, rb_addr);
	WREG32_SOC15(GC, 0, mmCP_RB0_BASE_HI, upper_32_bits(rb_addr));

	tmp = RREG32_SOC15(GC, 0, mmCP_RB_DOORBELL_CONTROL);
	if (ring->use_doorbell) {
		tmp = REG_SET_FIELD(tmp, CP_RB_DOORBELL_CONTROL,
				    DOORBELL_OFFSET, ring->doorbell_index);
		tmp = REG_SET_FIELD(tmp, CP_RB_DOORBELL_CONTROL,
				    DOORBELL_EN, 1);
	} else {
		tmp = REG_SET_FIELD(tmp, CP_RB_DOORBELL_CONTROL, DOORBELL_EN, 0);
	}
	WREG32_SOC15(GC, 0, mmCP_RB_DOORBELL_CONTROL, tmp);

	tmp = REG_SET_FIELD(0, CP_RB_DOORBELL_RANGE_LOWER,
			DOORBELL_RANGE_LOWER, ring->doorbell_index);
	WREG32_SOC15(GC, 0, mmCP_RB_DOORBELL_RANGE_LOWER, tmp);

	WREG32_SOC15(GC, 0, mmCP_RB_DOORBELL_RANGE_UPPER,
		       CP_RB_DOORBELL_RANGE_UPPER__DOORBELL_RANGE_UPPER_MASK);


	/* start the ring */
	gfx_v9_0_cp_gfx_start(adev);
	ring->ready = true;

	return 0;
}

static void gfx_v9_0_cp_compute_enable(struct amdgpu_device *adev, bool enable)
{
	int i;

	if (enable) {
		WREG32_SOC15(GC, 0, mmCP_MEC_CNTL, 0);
	} else {
		WREG32_SOC15(GC, 0, mmCP_MEC_CNTL,
			(CP_MEC_CNTL__MEC_ME1_HALT_MASK | CP_MEC_CNTL__MEC_ME2_HALT_MASK));
		for (i = 0; i < adev->gfx.num_compute_rings; i++)
			adev->gfx.compute_ring[i].ready = false;
		adev->gfx.kiq.ring.ready = false;
	}
	udelay(50);
}

static int gfx_v9_0_cp_compute_load_microcode(struct amdgpu_device *adev)
{
	const struct gfx_firmware_header_v1_0 *mec_hdr;
	const __le32 *fw_data;
	unsigned i;
	u32 tmp;

	if (!adev->gfx.mec_fw)
		return -EINVAL;

	gfx_v9_0_cp_compute_enable(adev, false);

	mec_hdr = (const struct gfx_firmware_header_v1_0 *)adev->gfx.mec_fw->data;
	amdgpu_ucode_print_gfx_hdr(&mec_hdr->header);

	fw_data = (const __le32 *)
		(adev->gfx.mec_fw->data +
		 le32_to_cpu(mec_hdr->header.ucode_array_offset_bytes));
	tmp = 0;
	tmp = REG_SET_FIELD(tmp, CP_CPC_IC_BASE_CNTL, VMID, 0);
	tmp = REG_SET_FIELD(tmp, CP_CPC_IC_BASE_CNTL, CACHE_POLICY, 0);
	WREG32_SOC15(GC, 0, mmCP_CPC_IC_BASE_CNTL, tmp);

	WREG32_SOC15(GC, 0, mmCP_CPC_IC_BASE_LO,
		adev->gfx.mec.mec_fw_gpu_addr & 0xFFFFF000);
	WREG32_SOC15(GC, 0, mmCP_CPC_IC_BASE_HI,
		upper_32_bits(adev->gfx.mec.mec_fw_gpu_addr));

	/* MEC1 */
	WREG32_SOC15(GC, 0, mmCP_MEC_ME1_UCODE_ADDR,
			 mec_hdr->jt_offset);
	for (i = 0; i < mec_hdr->jt_size; i++)
		WREG32_SOC15(GC, 0, mmCP_MEC_ME1_UCODE_DATA,
			le32_to_cpup(fw_data + mec_hdr->jt_offset + i));

	WREG32_SOC15(GC, 0, mmCP_MEC_ME1_UCODE_ADDR,
			adev->gfx.mec_fw_version);
	/* Todo : Loading MEC2 firmware is only necessary if MEC2 should run different microcode than MEC1. */

	return 0;
}

/* KIQ functions */
static void gfx_v9_0_kiq_setting(struct amdgpu_ring *ring)
{
	uint32_t tmp;
	struct amdgpu_device *adev = ring->adev;

	/* tell RLC which is KIQ queue */
	tmp = RREG32_SOC15(GC, 0, mmRLC_CP_SCHEDULERS);
	tmp &= 0xffffff00;
	tmp |= (ring->me << 5) | (ring->pipe << 3) | (ring->queue);
	WREG32_SOC15(GC, 0, mmRLC_CP_SCHEDULERS, tmp);
	tmp |= 0x80;
	WREG32_SOC15(GC, 0, mmRLC_CP_SCHEDULERS, tmp);
}

static int gfx_v9_0_kiq_kcq_enable(struct amdgpu_device *adev)
{
	struct amdgpu_ring *kiq_ring = &adev->gfx.kiq.ring;
	uint32_t scratch, tmp = 0;
	uint64_t queue_mask = 0;
	int r, i;

	for (i = 0; i < AMDGPU_MAX_COMPUTE_QUEUES; ++i) {
		if (!test_bit(i, adev->gfx.mec.queue_bitmap))
			continue;

		/* This situation may be hit in the future if a new HW
		 * generation exposes more than 64 queues. If so, the
		 * definition of queue_mask needs updating */
<<<<<<< HEAD
		if (WARN_ON(i > (sizeof(queue_mask)*8))) {
=======
		if (WARN_ON(i >= (sizeof(queue_mask)*8))) {
>>>>>>> bb176f67
			DRM_ERROR("Invalid KCQ enabled: %d\n", i);
			break;
		}

		queue_mask |= (1ull << i);
	}

	r = amdgpu_gfx_scratch_get(adev, &scratch);
	if (r) {
		DRM_ERROR("Failed to get scratch reg (%d).\n", r);
		return r;
	}
	WREG32(scratch, 0xCAFEDEAD);

	r = amdgpu_ring_alloc(kiq_ring, (7 * adev->gfx.num_compute_rings) + 11);
	if (r) {
		DRM_ERROR("Failed to lock KIQ (%d).\n", r);
		amdgpu_gfx_scratch_free(adev, scratch);
		return r;
	}

	/* set resources */
	amdgpu_ring_write(kiq_ring, PACKET3(PACKET3_SET_RESOURCES, 6));
	amdgpu_ring_write(kiq_ring, PACKET3_SET_RESOURCES_VMID_MASK(0) |
			  PACKET3_SET_RESOURCES_QUEUE_TYPE(0));	/* vmid_mask:0 queue_type:0 (KIQ) */
	amdgpu_ring_write(kiq_ring, lower_32_bits(queue_mask));	/* queue mask lo */
	amdgpu_ring_write(kiq_ring, upper_32_bits(queue_mask));	/* queue mask hi */
	amdgpu_ring_write(kiq_ring, 0);	/* gws mask lo */
	amdgpu_ring_write(kiq_ring, 0);	/* gws mask hi */
	amdgpu_ring_write(kiq_ring, 0);	/* oac mask */
	amdgpu_ring_write(kiq_ring, 0);	/* gds heap base:0, gds heap size:0 */
	for (i = 0; i < adev->gfx.num_compute_rings; i++) {
		struct amdgpu_ring *ring = &adev->gfx.compute_ring[i];
		uint64_t mqd_addr = amdgpu_bo_gpu_offset(ring->mqd_obj);
		uint64_t wptr_addr = adev->wb.gpu_addr + (ring->wptr_offs * 4);

		amdgpu_ring_write(kiq_ring, PACKET3(PACKET3_MAP_QUEUES, 5));
		/* Q_sel:0, vmid:0, vidmem: 1, engine:0, num_Q:1*/
		amdgpu_ring_write(kiq_ring, /* Q_sel: 0, vmid: 0, engine: 0, num_Q: 1 */
				  PACKET3_MAP_QUEUES_QUEUE_SEL(0) | /* Queue_Sel */
				  PACKET3_MAP_QUEUES_VMID(0) | /* VMID */
				  PACKET3_MAP_QUEUES_QUEUE(ring->queue) |
				  PACKET3_MAP_QUEUES_PIPE(ring->pipe) |
				  PACKET3_MAP_QUEUES_ME((ring->me == 1 ? 0 : 1)) |
				  PACKET3_MAP_QUEUES_QUEUE_TYPE(0) | /*queue_type: normal compute queue */
				  PACKET3_MAP_QUEUES_ALLOC_FORMAT(1) | /* alloc format: all_on_one_pipe */
				  PACKET3_MAP_QUEUES_ENGINE_SEL(0) | /* engine_sel: compute */
				  PACKET3_MAP_QUEUES_NUM_QUEUES(1)); /* num_queues: must be 1 */
		amdgpu_ring_write(kiq_ring, PACKET3_MAP_QUEUES_DOORBELL_OFFSET(ring->doorbell_index));
		amdgpu_ring_write(kiq_ring, lower_32_bits(mqd_addr));
		amdgpu_ring_write(kiq_ring, upper_32_bits(mqd_addr));
		amdgpu_ring_write(kiq_ring, lower_32_bits(wptr_addr));
		amdgpu_ring_write(kiq_ring, upper_32_bits(wptr_addr));
	}
	/* write to scratch for completion */
	amdgpu_ring_write(kiq_ring, PACKET3(PACKET3_SET_UCONFIG_REG, 1));
	amdgpu_ring_write(kiq_ring, (scratch - PACKET3_SET_UCONFIG_REG_START));
	amdgpu_ring_write(kiq_ring, 0xDEADBEEF);
	amdgpu_ring_commit(kiq_ring);

	for (i = 0; i < adev->usec_timeout; i++) {
		tmp = RREG32(scratch);
		if (tmp == 0xDEADBEEF)
			break;
		DRM_UDELAY(1);
	}
	if (i >= adev->usec_timeout) {
		DRM_ERROR("KCQ enable failed (scratch(0x%04X)=0x%08X)\n",
			  scratch, tmp);
		r = -EINVAL;
	}
	amdgpu_gfx_scratch_free(adev, scratch);

	return r;
}

static int gfx_v9_0_mqd_init(struct amdgpu_ring *ring)
{
	struct amdgpu_device *adev = ring->adev;
	struct v9_mqd *mqd = ring->mqd_ptr;
	uint64_t hqd_gpu_addr, wb_gpu_addr, eop_base_addr;
	uint32_t tmp;

	mqd->header = 0xC0310800;
	mqd->compute_pipelinestat_enable = 0x00000001;
	mqd->compute_static_thread_mgmt_se0 = 0xffffffff;
	mqd->compute_static_thread_mgmt_se1 = 0xffffffff;
	mqd->compute_static_thread_mgmt_se2 = 0xffffffff;
	mqd->compute_static_thread_mgmt_se3 = 0xffffffff;
	mqd->compute_misc_reserved = 0x00000003;

	eop_base_addr = ring->eop_gpu_addr >> 8;
	mqd->cp_hqd_eop_base_addr_lo = eop_base_addr;
	mqd->cp_hqd_eop_base_addr_hi = upper_32_bits(eop_base_addr);

	/* set the EOP size, register value is 2^(EOP_SIZE+1) dwords */
	tmp = RREG32_SOC15(GC, 0, mmCP_HQD_EOP_CONTROL);
	tmp = REG_SET_FIELD(tmp, CP_HQD_EOP_CONTROL, EOP_SIZE,
			(order_base_2(GFX9_MEC_HPD_SIZE / 4) - 1));

	mqd->cp_hqd_eop_control = tmp;

	/* enable doorbell? */
	tmp = RREG32_SOC15(GC, 0, mmCP_HQD_PQ_DOORBELL_CONTROL);

	if (ring->use_doorbell) {
		tmp = REG_SET_FIELD(tmp, CP_HQD_PQ_DOORBELL_CONTROL,
				    DOORBELL_OFFSET, ring->doorbell_index);
		tmp = REG_SET_FIELD(tmp, CP_HQD_PQ_DOORBELL_CONTROL,
				    DOORBELL_EN, 1);
		tmp = REG_SET_FIELD(tmp, CP_HQD_PQ_DOORBELL_CONTROL,
				    DOORBELL_SOURCE, 0);
		tmp = REG_SET_FIELD(tmp, CP_HQD_PQ_DOORBELL_CONTROL,
				    DOORBELL_HIT, 0);
	}
	else
		tmp = REG_SET_FIELD(tmp, CP_HQD_PQ_DOORBELL_CONTROL,
					 DOORBELL_EN, 0);

	mqd->cp_hqd_pq_doorbell_control = tmp;

	/* disable the queue if it's active */
	ring->wptr = 0;
	mqd->cp_hqd_dequeue_request = 0;
	mqd->cp_hqd_pq_rptr = 0;
	mqd->cp_hqd_pq_wptr_lo = 0;
	mqd->cp_hqd_pq_wptr_hi = 0;

	/* set the pointer to the MQD */
	mqd->cp_mqd_base_addr_lo = ring->mqd_gpu_addr & 0xfffffffc;
	mqd->cp_mqd_base_addr_hi = upper_32_bits(ring->mqd_gpu_addr);

	/* set MQD vmid to 0 */
	tmp = RREG32_SOC15(GC, 0, mmCP_MQD_CONTROL);
	tmp = REG_SET_FIELD(tmp, CP_MQD_CONTROL, VMID, 0);
	mqd->cp_mqd_control = tmp;

	/* set the pointer to the HQD, this is similar CP_RB0_BASE/_HI */
	hqd_gpu_addr = ring->gpu_addr >> 8;
	mqd->cp_hqd_pq_base_lo = hqd_gpu_addr;
	mqd->cp_hqd_pq_base_hi = upper_32_bits(hqd_gpu_addr);

	/* set up the HQD, this is similar to CP_RB0_CNTL */
	tmp = RREG32_SOC15(GC, 0, mmCP_HQD_PQ_CONTROL);
	tmp = REG_SET_FIELD(tmp, CP_HQD_PQ_CONTROL, QUEUE_SIZE,
			    (order_base_2(ring->ring_size / 4) - 1));
	tmp = REG_SET_FIELD(tmp, CP_HQD_PQ_CONTROL, RPTR_BLOCK_SIZE,
			((order_base_2(AMDGPU_GPU_PAGE_SIZE / 4) - 1) << 8));
#ifdef __BIG_ENDIAN
	tmp = REG_SET_FIELD(tmp, CP_HQD_PQ_CONTROL, ENDIAN_SWAP, 1);
#endif
	tmp = REG_SET_FIELD(tmp, CP_HQD_PQ_CONTROL, UNORD_DISPATCH, 0);
	tmp = REG_SET_FIELD(tmp, CP_HQD_PQ_CONTROL, ROQ_PQ_IB_FLIP, 0);
	tmp = REG_SET_FIELD(tmp, CP_HQD_PQ_CONTROL, PRIV_STATE, 1);
	tmp = REG_SET_FIELD(tmp, CP_HQD_PQ_CONTROL, KMD_QUEUE, 1);
	mqd->cp_hqd_pq_control = tmp;

	/* set the wb address whether it's enabled or not */
	wb_gpu_addr = adev->wb.gpu_addr + (ring->rptr_offs * 4);
	mqd->cp_hqd_pq_rptr_report_addr_lo = wb_gpu_addr & 0xfffffffc;
	mqd->cp_hqd_pq_rptr_report_addr_hi =
		upper_32_bits(wb_gpu_addr) & 0xffff;

	/* only used if CP_PQ_WPTR_POLL_CNTL.CP_PQ_WPTR_POLL_CNTL__EN_MASK=1 */
	wb_gpu_addr = adev->wb.gpu_addr + (ring->wptr_offs * 4);
	mqd->cp_hqd_pq_wptr_poll_addr_lo = wb_gpu_addr & 0xfffffffc;
	mqd->cp_hqd_pq_wptr_poll_addr_hi = upper_32_bits(wb_gpu_addr) & 0xffff;

	tmp = 0;
	/* enable the doorbell if requested */
	if (ring->use_doorbell) {
		tmp = RREG32_SOC15(GC, 0, mmCP_HQD_PQ_DOORBELL_CONTROL);
		tmp = REG_SET_FIELD(tmp, CP_HQD_PQ_DOORBELL_CONTROL,
				DOORBELL_OFFSET, ring->doorbell_index);

		tmp = REG_SET_FIELD(tmp, CP_HQD_PQ_DOORBELL_CONTROL,
					 DOORBELL_EN, 1);
		tmp = REG_SET_FIELD(tmp, CP_HQD_PQ_DOORBELL_CONTROL,
					 DOORBELL_SOURCE, 0);
		tmp = REG_SET_FIELD(tmp, CP_HQD_PQ_DOORBELL_CONTROL,
					 DOORBELL_HIT, 0);
	}

	mqd->cp_hqd_pq_doorbell_control = tmp;

	/* reset read and write pointers, similar to CP_RB0_WPTR/_RPTR */
	ring->wptr = 0;
	mqd->cp_hqd_pq_rptr = RREG32_SOC15(GC, 0, mmCP_HQD_PQ_RPTR);

	/* set the vmid for the queue */
	mqd->cp_hqd_vmid = 0;

	tmp = RREG32_SOC15(GC, 0, mmCP_HQD_PERSISTENT_STATE);
	tmp = REG_SET_FIELD(tmp, CP_HQD_PERSISTENT_STATE, PRELOAD_SIZE, 0x53);
	mqd->cp_hqd_persistent_state = tmp;

	/* set MIN_IB_AVAIL_SIZE */
	tmp = RREG32_SOC15(GC, 0, mmCP_HQD_IB_CONTROL);
	tmp = REG_SET_FIELD(tmp, CP_HQD_IB_CONTROL, MIN_IB_AVAIL_SIZE, 3);
	mqd->cp_hqd_ib_control = tmp;

	/* activate the queue */
	mqd->cp_hqd_active = 1;

	return 0;
}

static int gfx_v9_0_kiq_init_register(struct amdgpu_ring *ring)
{
	struct amdgpu_device *adev = ring->adev;
	struct v9_mqd *mqd = ring->mqd_ptr;
	int j;

	/* disable wptr polling */
	WREG32_FIELD15(GC, 0, CP_PQ_WPTR_POLL_CNTL, EN, 0);

	WREG32_SOC15(GC, 0, mmCP_HQD_EOP_BASE_ADDR,
	       mqd->cp_hqd_eop_base_addr_lo);
	WREG32_SOC15(GC, 0, mmCP_HQD_EOP_BASE_ADDR_HI,
	       mqd->cp_hqd_eop_base_addr_hi);

	/* set the EOP size, register value is 2^(EOP_SIZE+1) dwords */
	WREG32_SOC15(GC, 0, mmCP_HQD_EOP_CONTROL,
	       mqd->cp_hqd_eop_control);

	/* enable doorbell? */
	WREG32_SOC15(GC, 0, mmCP_HQD_PQ_DOORBELL_CONTROL,
	       mqd->cp_hqd_pq_doorbell_control);

	/* disable the queue if it's active */
	if (RREG32_SOC15(GC, 0, mmCP_HQD_ACTIVE) & 1) {
		WREG32_SOC15(GC, 0, mmCP_HQD_DEQUEUE_REQUEST, 1);
		for (j = 0; j < adev->usec_timeout; j++) {
			if (!(RREG32_SOC15(GC, 0, mmCP_HQD_ACTIVE) & 1))
				break;
			udelay(1);
		}
		WREG32_SOC15(GC, 0, mmCP_HQD_DEQUEUE_REQUEST,
		       mqd->cp_hqd_dequeue_request);
		WREG32_SOC15(GC, 0, mmCP_HQD_PQ_RPTR,
		       mqd->cp_hqd_pq_rptr);
		WREG32_SOC15(GC, 0, mmCP_HQD_PQ_WPTR_LO,
		       mqd->cp_hqd_pq_wptr_lo);
		WREG32_SOC15(GC, 0, mmCP_HQD_PQ_WPTR_HI,
		       mqd->cp_hqd_pq_wptr_hi);
	}

	/* set the pointer to the MQD */
	WREG32_SOC15(GC, 0, mmCP_MQD_BASE_ADDR,
	       mqd->cp_mqd_base_addr_lo);
	WREG32_SOC15(GC, 0, mmCP_MQD_BASE_ADDR_HI,
	       mqd->cp_mqd_base_addr_hi);

	/* set MQD vmid to 0 */
	WREG32_SOC15(GC, 0, mmCP_MQD_CONTROL,
	       mqd->cp_mqd_control);

	/* set the pointer to the HQD, this is similar CP_RB0_BASE/_HI */
	WREG32_SOC15(GC, 0, mmCP_HQD_PQ_BASE,
	       mqd->cp_hqd_pq_base_lo);
	WREG32_SOC15(GC, 0, mmCP_HQD_PQ_BASE_HI,
	       mqd->cp_hqd_pq_base_hi);

	/* set up the HQD, this is similar to CP_RB0_CNTL */
	WREG32_SOC15(GC, 0, mmCP_HQD_PQ_CONTROL,
	       mqd->cp_hqd_pq_control);

	/* set the wb address whether it's enabled or not */
	WREG32_SOC15(GC, 0, mmCP_HQD_PQ_RPTR_REPORT_ADDR,
				mqd->cp_hqd_pq_rptr_report_addr_lo);
	WREG32_SOC15(GC, 0, mmCP_HQD_PQ_RPTR_REPORT_ADDR_HI,
				mqd->cp_hqd_pq_rptr_report_addr_hi);

	/* only used if CP_PQ_WPTR_POLL_CNTL.CP_PQ_WPTR_POLL_CNTL__EN_MASK=1 */
	WREG32_SOC15(GC, 0, mmCP_HQD_PQ_WPTR_POLL_ADDR,
	       mqd->cp_hqd_pq_wptr_poll_addr_lo);
	WREG32_SOC15(GC, 0, mmCP_HQD_PQ_WPTR_POLL_ADDR_HI,
	       mqd->cp_hqd_pq_wptr_poll_addr_hi);

	/* enable the doorbell if requested */
	if (ring->use_doorbell) {
		WREG32_SOC15(GC, 0, mmCP_MEC_DOORBELL_RANGE_LOWER,
					(AMDGPU_DOORBELL64_KIQ *2) << 2);
		WREG32_SOC15(GC, 0, mmCP_MEC_DOORBELL_RANGE_UPPER,
					(AMDGPU_DOORBELL64_USERQUEUE_END * 2) << 2);
	}

	WREG32_SOC15(GC, 0, mmCP_HQD_PQ_DOORBELL_CONTROL,
	       mqd->cp_hqd_pq_doorbell_control);

	/* reset read and write pointers, similar to CP_RB0_WPTR/_RPTR */
	WREG32_SOC15(GC, 0, mmCP_HQD_PQ_WPTR_LO,
	       mqd->cp_hqd_pq_wptr_lo);
	WREG32_SOC15(GC, 0, mmCP_HQD_PQ_WPTR_HI,
	       mqd->cp_hqd_pq_wptr_hi);

	/* set the vmid for the queue */
	WREG32_SOC15(GC, 0, mmCP_HQD_VMID, mqd->cp_hqd_vmid);

	WREG32_SOC15(GC, 0, mmCP_HQD_PERSISTENT_STATE,
	       mqd->cp_hqd_persistent_state);

	/* activate the queue */
	WREG32_SOC15(GC, 0, mmCP_HQD_ACTIVE,
	       mqd->cp_hqd_active);

	if (ring->use_doorbell)
		WREG32_FIELD15(GC, 0, CP_PQ_STATUS, DOORBELL_ENABLE, 1);

	return 0;
}

static int gfx_v9_0_kiq_init_queue(struct amdgpu_ring *ring)
{
	struct amdgpu_device *adev = ring->adev;
	struct v9_mqd *mqd = ring->mqd_ptr;
	int mqd_idx = AMDGPU_MAX_COMPUTE_RINGS;

	gfx_v9_0_kiq_setting(ring);

	if (adev->gfx.in_reset) { /* for GPU_RESET case */
		/* reset MQD to a clean status */
		if (adev->gfx.mec.mqd_backup[mqd_idx])
			memcpy(mqd, adev->gfx.mec.mqd_backup[mqd_idx], sizeof(*mqd));

		/* reset ring buffer */
		ring->wptr = 0;
		amdgpu_ring_clear_ring(ring);

		mutex_lock(&adev->srbm_mutex);
		soc15_grbm_select(adev, ring->me, ring->pipe, ring->queue, 0);
		gfx_v9_0_kiq_init_register(ring);
		soc15_grbm_select(adev, 0, 0, 0, 0);
		mutex_unlock(&adev->srbm_mutex);
	} else {
		memset((void *)mqd, 0, sizeof(*mqd));
		mutex_lock(&adev->srbm_mutex);
		soc15_grbm_select(adev, ring->me, ring->pipe, ring->queue, 0);
		gfx_v9_0_mqd_init(ring);
		gfx_v9_0_kiq_init_register(ring);
		soc15_grbm_select(adev, 0, 0, 0, 0);
		mutex_unlock(&adev->srbm_mutex);

		if (adev->gfx.mec.mqd_backup[mqd_idx])
			memcpy(adev->gfx.mec.mqd_backup[mqd_idx], mqd, sizeof(*mqd));
	}

	return 0;
}

static int gfx_v9_0_kcq_init_queue(struct amdgpu_ring *ring)
{
	struct amdgpu_device *adev = ring->adev;
	struct v9_mqd *mqd = ring->mqd_ptr;
	int mqd_idx = ring - &adev->gfx.compute_ring[0];

	if (!adev->gfx.in_reset && !adev->gfx.in_suspend) {
		memset((void *)mqd, 0, sizeof(*mqd));
		mutex_lock(&adev->srbm_mutex);
		soc15_grbm_select(adev, ring->me, ring->pipe, ring->queue, 0);
		gfx_v9_0_mqd_init(ring);
		soc15_grbm_select(adev, 0, 0, 0, 0);
		mutex_unlock(&adev->srbm_mutex);

		if (adev->gfx.mec.mqd_backup[mqd_idx])
			memcpy(adev->gfx.mec.mqd_backup[mqd_idx], mqd, sizeof(*mqd));
	} else if (adev->gfx.in_reset) { /* for GPU_RESET case */
		/* reset MQD to a clean status */
		if (adev->gfx.mec.mqd_backup[mqd_idx])
			memcpy(mqd, adev->gfx.mec.mqd_backup[mqd_idx], sizeof(*mqd));

		/* reset ring buffer */
		ring->wptr = 0;
		amdgpu_ring_clear_ring(ring);
	} else {
		amdgpu_ring_clear_ring(ring);
	}

	return 0;
}

static int gfx_v9_0_kiq_resume(struct amdgpu_device *adev)
{
	struct amdgpu_ring *ring = NULL;
	int r = 0, i;

	gfx_v9_0_cp_compute_enable(adev, true);

	ring = &adev->gfx.kiq.ring;

	r = amdgpu_bo_reserve(ring->mqd_obj, false);
	if (unlikely(r != 0))
		goto done;

	r = amdgpu_bo_kmap(ring->mqd_obj, (void **)&ring->mqd_ptr);
	if (!r) {
		r = gfx_v9_0_kiq_init_queue(ring);
		amdgpu_bo_kunmap(ring->mqd_obj);
		ring->mqd_ptr = NULL;
	}
	amdgpu_bo_unreserve(ring->mqd_obj);
	if (r)
		goto done;

	for (i = 0; i < adev->gfx.num_compute_rings; i++) {
		ring = &adev->gfx.compute_ring[i];

		r = amdgpu_bo_reserve(ring->mqd_obj, false);
		if (unlikely(r != 0))
			goto done;
		r = amdgpu_bo_kmap(ring->mqd_obj, (void **)&ring->mqd_ptr);
		if (!r) {
			r = gfx_v9_0_kcq_init_queue(ring);
			amdgpu_bo_kunmap(ring->mqd_obj);
			ring->mqd_ptr = NULL;
		}
		amdgpu_bo_unreserve(ring->mqd_obj);
		if (r)
			goto done;
	}

	r = gfx_v9_0_kiq_kcq_enable(adev);
done:
	return r;
}

static int gfx_v9_0_cp_resume(struct amdgpu_device *adev)
{
	int r, i;
	struct amdgpu_ring *ring;

	if (!(adev->flags & AMD_IS_APU))
		gfx_v9_0_enable_gui_idle_interrupt(adev, false);

	if (adev->firmware.load_type != AMDGPU_FW_LOAD_PSP) {
		/* legacy firmware loading */
		r = gfx_v9_0_cp_gfx_load_microcode(adev);
		if (r)
			return r;

		r = gfx_v9_0_cp_compute_load_microcode(adev);
		if (r)
			return r;
	}

	r = gfx_v9_0_cp_gfx_resume(adev);
	if (r)
		return r;

	r = gfx_v9_0_kiq_resume(adev);
	if (r)
		return r;

	ring = &adev->gfx.gfx_ring[0];
	r = amdgpu_ring_test_ring(ring);
	if (r) {
		ring->ready = false;
		return r;
	}

	ring = &adev->gfx.kiq.ring;
	ring->ready = true;
	r = amdgpu_ring_test_ring(ring);
	if (r)
		ring->ready = false;

	for (i = 0; i < adev->gfx.num_compute_rings; i++) {
		ring = &adev->gfx.compute_ring[i];

		ring->ready = true;
		r = amdgpu_ring_test_ring(ring);
		if (r)
			ring->ready = false;
	}

	gfx_v9_0_enable_gui_idle_interrupt(adev, true);

	return 0;
}

static void gfx_v9_0_cp_enable(struct amdgpu_device *adev, bool enable)
{
	gfx_v9_0_cp_gfx_enable(adev, enable);
	gfx_v9_0_cp_compute_enable(adev, enable);
}

static int gfx_v9_0_hw_init(void *handle)
{
	int r;
	struct amdgpu_device *adev = (struct amdgpu_device *)handle;

	gfx_v9_0_init_golden_registers(adev);

	gfx_v9_0_gpu_init(adev);

	r = gfx_v9_0_rlc_resume(adev);
	if (r)
		return r;

	r = gfx_v9_0_cp_resume(adev);
	if (r)
		return r;

	r = gfx_v9_0_ngg_en(adev);
	if (r)
		return r;

	return r;
}

static int gfx_v9_0_hw_fini(void *handle)
{
	struct amdgpu_device *adev = (struct amdgpu_device *)handle;

	amdgpu_irq_put(adev, &adev->gfx.priv_reg_irq, 0);
	amdgpu_irq_put(adev, &adev->gfx.priv_inst_irq, 0);
	if (amdgpu_sriov_vf(adev)) {
		pr_debug("For SRIOV client, shouldn't do anything.\n");
		return 0;
	}
	gfx_v9_0_cp_enable(adev, false);
	gfx_v9_0_rlc_stop(adev);

	return 0;
}

static int gfx_v9_0_suspend(void *handle)
{
	struct amdgpu_device *adev = (struct amdgpu_device *)handle;

	adev->gfx.in_suspend = true;
	return gfx_v9_0_hw_fini(adev);
}

static int gfx_v9_0_resume(void *handle)
{
	struct amdgpu_device *adev = (struct amdgpu_device *)handle;
	int r;

	r = gfx_v9_0_hw_init(adev);
	adev->gfx.in_suspend = false;
	return r;
}

static bool gfx_v9_0_is_idle(void *handle)
{
	struct amdgpu_device *adev = (struct amdgpu_device *)handle;

	if (REG_GET_FIELD(RREG32_SOC15(GC, 0, mmGRBM_STATUS),
				GRBM_STATUS, GUI_ACTIVE))
		return false;
	else
		return true;
}

static int gfx_v9_0_wait_for_idle(void *handle)
{
	unsigned i;
	u32 tmp;
	struct amdgpu_device *adev = (struct amdgpu_device *)handle;

	for (i = 0; i < adev->usec_timeout; i++) {
		/* read MC_STATUS */
		tmp = RREG32_SOC15(GC, 0, mmGRBM_STATUS) &
			GRBM_STATUS__GUI_ACTIVE_MASK;

		if (!REG_GET_FIELD(tmp, GRBM_STATUS, GUI_ACTIVE))
			return 0;
		udelay(1);
	}
	return -ETIMEDOUT;
}

static int gfx_v9_0_soft_reset(void *handle)
{
	u32 grbm_soft_reset = 0;
	u32 tmp;
	struct amdgpu_device *adev = (struct amdgpu_device *)handle;

	/* GRBM_STATUS */
	tmp = RREG32_SOC15(GC, 0, mmGRBM_STATUS);
	if (tmp & (GRBM_STATUS__PA_BUSY_MASK | GRBM_STATUS__SC_BUSY_MASK |
		   GRBM_STATUS__BCI_BUSY_MASK | GRBM_STATUS__SX_BUSY_MASK |
		   GRBM_STATUS__TA_BUSY_MASK | GRBM_STATUS__VGT_BUSY_MASK |
		   GRBM_STATUS__DB_BUSY_MASK | GRBM_STATUS__CB_BUSY_MASK |
		   GRBM_STATUS__GDS_BUSY_MASK | GRBM_STATUS__SPI_BUSY_MASK |
		   GRBM_STATUS__IA_BUSY_MASK | GRBM_STATUS__IA_BUSY_NO_DMA_MASK)) {
		grbm_soft_reset = REG_SET_FIELD(grbm_soft_reset,
						GRBM_SOFT_RESET, SOFT_RESET_CP, 1);
		grbm_soft_reset = REG_SET_FIELD(grbm_soft_reset,
						GRBM_SOFT_RESET, SOFT_RESET_GFX, 1);
	}

	if (tmp & (GRBM_STATUS__CP_BUSY_MASK | GRBM_STATUS__CP_COHERENCY_BUSY_MASK)) {
		grbm_soft_reset = REG_SET_FIELD(grbm_soft_reset,
						GRBM_SOFT_RESET, SOFT_RESET_CP, 1);
	}

	/* GRBM_STATUS2 */
	tmp = RREG32_SOC15(GC, 0, mmGRBM_STATUS2);
	if (REG_GET_FIELD(tmp, GRBM_STATUS2, RLC_BUSY))
		grbm_soft_reset = REG_SET_FIELD(grbm_soft_reset,
						GRBM_SOFT_RESET, SOFT_RESET_RLC, 1);


	if (grbm_soft_reset) {
		/* stop the rlc */
		gfx_v9_0_rlc_stop(adev);

		/* Disable GFX parsing/prefetching */
		gfx_v9_0_cp_gfx_enable(adev, false);

		/* Disable MEC parsing/prefetching */
		gfx_v9_0_cp_compute_enable(adev, false);

		if (grbm_soft_reset) {
			tmp = RREG32_SOC15(GC, 0, mmGRBM_SOFT_RESET);
			tmp |= grbm_soft_reset;
			dev_info(adev->dev, "GRBM_SOFT_RESET=0x%08X\n", tmp);
			WREG32_SOC15(GC, 0, mmGRBM_SOFT_RESET, tmp);
			tmp = RREG32_SOC15(GC, 0, mmGRBM_SOFT_RESET);

			udelay(50);

			tmp &= ~grbm_soft_reset;
			WREG32_SOC15(GC, 0, mmGRBM_SOFT_RESET, tmp);
			tmp = RREG32_SOC15(GC, 0, mmGRBM_SOFT_RESET);
		}

		/* Wait a little for things to settle down */
		udelay(50);
	}
	return 0;
}

static uint64_t gfx_v9_0_get_gpu_clock_counter(struct amdgpu_device *adev)
{
	uint64_t clock;

	mutex_lock(&adev->gfx.gpu_clock_mutex);
	WREG32_SOC15(GC, 0, mmRLC_CAPTURE_GPU_CLOCK_COUNT, 1);
	clock = (uint64_t)RREG32_SOC15(GC, 0, mmRLC_GPU_CLOCK_COUNT_LSB) |
		((uint64_t)RREG32_SOC15(GC, 0, mmRLC_GPU_CLOCK_COUNT_MSB) << 32ULL);
	mutex_unlock(&adev->gfx.gpu_clock_mutex);
	return clock;
}

static void gfx_v9_0_ring_emit_gds_switch(struct amdgpu_ring *ring,
					  uint32_t vmid,
					  uint32_t gds_base, uint32_t gds_size,
					  uint32_t gws_base, uint32_t gws_size,
					  uint32_t oa_base, uint32_t oa_size)
{
	gds_base = gds_base >> AMDGPU_GDS_SHIFT;
	gds_size = gds_size >> AMDGPU_GDS_SHIFT;

	gws_base = gws_base >> AMDGPU_GWS_SHIFT;
	gws_size = gws_size >> AMDGPU_GWS_SHIFT;

	oa_base = oa_base >> AMDGPU_OA_SHIFT;
	oa_size = oa_size >> AMDGPU_OA_SHIFT;

	/* GDS Base */
	gfx_v9_0_write_data_to_reg(ring, 0, false,
				   amdgpu_gds_reg_offset[vmid].mem_base,
				   gds_base);

	/* GDS Size */
	gfx_v9_0_write_data_to_reg(ring, 0, false,
				   amdgpu_gds_reg_offset[vmid].mem_size,
				   gds_size);

	/* GWS */
	gfx_v9_0_write_data_to_reg(ring, 0, false,
				   amdgpu_gds_reg_offset[vmid].gws,
				   gws_size << GDS_GWS_VMID0__SIZE__SHIFT | gws_base);

	/* OA */
	gfx_v9_0_write_data_to_reg(ring, 0, false,
				   amdgpu_gds_reg_offset[vmid].oa,
				   (1 << (oa_size + oa_base)) - (1 << oa_base));
}

static int gfx_v9_0_early_init(void *handle)
{
	struct amdgpu_device *adev = (struct amdgpu_device *)handle;

	adev->gfx.num_gfx_rings = GFX9_NUM_GFX_RINGS;
	adev->gfx.num_compute_rings = AMDGPU_MAX_COMPUTE_RINGS;
	gfx_v9_0_set_ring_funcs(adev);
	gfx_v9_0_set_irq_funcs(adev);
	gfx_v9_0_set_gds_init(adev);
	gfx_v9_0_set_rlc_funcs(adev);

	return 0;
}

static int gfx_v9_0_late_init(void *handle)
{
	struct amdgpu_device *adev = (struct amdgpu_device *)handle;
	int r;

	r = amdgpu_irq_get(adev, &adev->gfx.priv_reg_irq, 0);
	if (r)
		return r;

	r = amdgpu_irq_get(adev, &adev->gfx.priv_inst_irq, 0);
	if (r)
		return r;

	return 0;
}

static void gfx_v9_0_enter_rlc_safe_mode(struct amdgpu_device *adev)
{
	uint32_t rlc_setting, data;
	unsigned i;

	if (adev->gfx.rlc.in_safe_mode)
		return;

	/* if RLC is not enabled, do nothing */
	rlc_setting = RREG32_SOC15(GC, 0, mmRLC_CNTL);
	if (!(rlc_setting & RLC_CNTL__RLC_ENABLE_F32_MASK))
		return;

	if (adev->cg_flags &
	    (AMD_CG_SUPPORT_GFX_CGCG | AMD_CG_SUPPORT_GFX_MGCG |
	     AMD_CG_SUPPORT_GFX_3D_CGCG)) {
		data = RLC_SAFE_MODE__CMD_MASK;
		data |= (1 << RLC_SAFE_MODE__MESSAGE__SHIFT);
		WREG32_SOC15(GC, 0, mmRLC_SAFE_MODE, data);

		/* wait for RLC_SAFE_MODE */
		for (i = 0; i < adev->usec_timeout; i++) {
			if (!REG_GET_FIELD(SOC15_REG_OFFSET(GC, 0, mmRLC_SAFE_MODE), RLC_SAFE_MODE, CMD))
				break;
			udelay(1);
		}
		adev->gfx.rlc.in_safe_mode = true;
	}
}

static void gfx_v9_0_exit_rlc_safe_mode(struct amdgpu_device *adev)
{
	uint32_t rlc_setting, data;

	if (!adev->gfx.rlc.in_safe_mode)
		return;

	/* if RLC is not enabled, do nothing */
	rlc_setting = RREG32_SOC15(GC, 0, mmRLC_CNTL);
	if (!(rlc_setting & RLC_CNTL__RLC_ENABLE_F32_MASK))
		return;

	if (adev->cg_flags &
	    (AMD_CG_SUPPORT_GFX_CGCG | AMD_CG_SUPPORT_GFX_MGCG)) {
		/*
		 * Try to exit safe mode only if it is already in safe
		 * mode.
		 */
		data = RLC_SAFE_MODE__CMD_MASK;
		WREG32_SOC15(GC, 0, mmRLC_SAFE_MODE, data);
		adev->gfx.rlc.in_safe_mode = false;
	}
}

static void gfx_v9_0_update_gfx_cg_power_gating(struct amdgpu_device *adev,
						bool enable)
{
	/* TODO: double check if we need to perform under safe mdoe */
	/* gfx_v9_0_enter_rlc_safe_mode(adev); */

	if ((adev->pg_flags & AMD_PG_SUPPORT_GFX_PG) && enable) {
		gfx_v9_0_enable_gfx_cg_power_gating(adev, true);
		if (adev->pg_flags & AMD_PG_SUPPORT_GFX_PIPELINE)
			gfx_v9_0_enable_gfx_pipeline_powergating(adev, true);
	} else {
		gfx_v9_0_enable_gfx_cg_power_gating(adev, false);
		gfx_v9_0_enable_gfx_pipeline_powergating(adev, false);
	}

	/* gfx_v9_0_exit_rlc_safe_mode(adev); */
}

static void gfx_v9_0_update_gfx_mg_power_gating(struct amdgpu_device *adev,
						bool enable)
{
	/* TODO: double check if we need to perform under safe mode */
	/* gfx_v9_0_enter_rlc_safe_mode(adev); */

	if ((adev->pg_flags & AMD_PG_SUPPORT_GFX_SMG) && enable)
		gfx_v9_0_enable_gfx_static_mg_power_gating(adev, true);
	else
		gfx_v9_0_enable_gfx_static_mg_power_gating(adev, false);

	if ((adev->pg_flags & AMD_PG_SUPPORT_GFX_DMG) && enable)
		gfx_v9_0_enable_gfx_dynamic_mg_power_gating(adev, true);
	else
		gfx_v9_0_enable_gfx_dynamic_mg_power_gating(adev, false);

	/* gfx_v9_0_exit_rlc_safe_mode(adev); */
}

static void gfx_v9_0_update_medium_grain_clock_gating(struct amdgpu_device *adev,
						      bool enable)
{
	uint32_t data, def;

	/* It is disabled by HW by default */
	if (enable && (adev->cg_flags & AMD_CG_SUPPORT_GFX_MGCG)) {
		/* 1 - RLC_CGTT_MGCG_OVERRIDE */
		def = data = RREG32_SOC15(GC, 0, mmRLC_CGTT_MGCG_OVERRIDE);
		data &= ~(RLC_CGTT_MGCG_OVERRIDE__CPF_CGTT_SCLK_OVERRIDE_MASK |
			  RLC_CGTT_MGCG_OVERRIDE__GRBM_CGTT_SCLK_OVERRIDE_MASK |
			  RLC_CGTT_MGCG_OVERRIDE__GFXIP_MGCG_OVERRIDE_MASK |
			  RLC_CGTT_MGCG_OVERRIDE__GFXIP_MGLS_OVERRIDE_MASK);

		/* only for Vega10 & Raven1 */
		data |= RLC_CGTT_MGCG_OVERRIDE__RLC_CGTT_SCLK_OVERRIDE_MASK;

		if (def != data)
			WREG32_SOC15(GC, 0, mmRLC_CGTT_MGCG_OVERRIDE, data);

		/* MGLS is a global flag to control all MGLS in GFX */
		if (adev->cg_flags & AMD_CG_SUPPORT_GFX_MGLS) {
			/* 2 - RLC memory Light sleep */
			if (adev->cg_flags & AMD_CG_SUPPORT_GFX_RLC_LS) {
				def = data = RREG32_SOC15(GC, 0, mmRLC_MEM_SLP_CNTL);
				data |= RLC_MEM_SLP_CNTL__RLC_MEM_LS_EN_MASK;
				if (def != data)
					WREG32_SOC15(GC, 0, mmRLC_MEM_SLP_CNTL, data);
			}
			/* 3 - CP memory Light sleep */
			if (adev->cg_flags & AMD_CG_SUPPORT_GFX_CP_LS) {
				def = data = RREG32_SOC15(GC, 0, mmCP_MEM_SLP_CNTL);
				data |= CP_MEM_SLP_CNTL__CP_MEM_LS_EN_MASK;
				if (def != data)
					WREG32_SOC15(GC, 0, mmCP_MEM_SLP_CNTL, data);
			}
		}
	} else {
		/* 1 - MGCG_OVERRIDE */
		def = data = RREG32_SOC15(GC, 0, mmRLC_CGTT_MGCG_OVERRIDE);
		data |= (RLC_CGTT_MGCG_OVERRIDE__CPF_CGTT_SCLK_OVERRIDE_MASK |
			 RLC_CGTT_MGCG_OVERRIDE__RLC_CGTT_SCLK_OVERRIDE_MASK |
			 RLC_CGTT_MGCG_OVERRIDE__GRBM_CGTT_SCLK_OVERRIDE_MASK |
			 RLC_CGTT_MGCG_OVERRIDE__GFXIP_MGCG_OVERRIDE_MASK |
			 RLC_CGTT_MGCG_OVERRIDE__GFXIP_MGLS_OVERRIDE_MASK);
		if (def != data)
			WREG32_SOC15(GC, 0, mmRLC_CGTT_MGCG_OVERRIDE, data);

		/* 2 - disable MGLS in RLC */
		data = RREG32_SOC15(GC, 0, mmRLC_MEM_SLP_CNTL);
		if (data & RLC_MEM_SLP_CNTL__RLC_MEM_LS_EN_MASK) {
			data &= ~RLC_MEM_SLP_CNTL__RLC_MEM_LS_EN_MASK;
			WREG32_SOC15(GC, 0, mmRLC_MEM_SLP_CNTL, data);
		}

		/* 3 - disable MGLS in CP */
		data = RREG32_SOC15(GC, 0, mmCP_MEM_SLP_CNTL);
		if (data & CP_MEM_SLP_CNTL__CP_MEM_LS_EN_MASK) {
			data &= ~CP_MEM_SLP_CNTL__CP_MEM_LS_EN_MASK;
			WREG32_SOC15(GC, 0, mmCP_MEM_SLP_CNTL, data);
		}
	}
}

static void gfx_v9_0_update_3d_clock_gating(struct amdgpu_device *adev,
					   bool enable)
{
	uint32_t data, def;

	adev->gfx.rlc.funcs->enter_safe_mode(adev);

	/* Enable 3D CGCG/CGLS */
	if (enable && (adev->cg_flags & AMD_CG_SUPPORT_GFX_3D_CGCG)) {
		/* write cmd to clear cgcg/cgls ov */
		def = data = RREG32_SOC15(GC, 0, mmRLC_CGTT_MGCG_OVERRIDE);
		/* unset CGCG override */
		data &= ~RLC_CGTT_MGCG_OVERRIDE__GFXIP_GFX3D_CG_OVERRIDE_MASK;
		/* update CGCG and CGLS override bits */
		if (def != data)
			WREG32_SOC15(GC, 0, mmRLC_CGTT_MGCG_OVERRIDE, data);
		/* enable 3Dcgcg FSM(0x0020003f) */
		def = RREG32_SOC15(GC, 0, mmRLC_CGCG_CGLS_CTRL_3D);
		data = (0x2000 << RLC_CGCG_CGLS_CTRL_3D__CGCG_GFX_IDLE_THRESHOLD__SHIFT) |
			RLC_CGCG_CGLS_CTRL_3D__CGCG_EN_MASK;
		if (adev->cg_flags & AMD_CG_SUPPORT_GFX_3D_CGLS)
			data |= (0x000F << RLC_CGCG_CGLS_CTRL_3D__CGLS_REP_COMPANSAT_DELAY__SHIFT) |
				RLC_CGCG_CGLS_CTRL_3D__CGLS_EN_MASK;
		if (def != data)
			WREG32_SOC15(GC, 0, mmRLC_CGCG_CGLS_CTRL_3D, data);

		/* set IDLE_POLL_COUNT(0x00900100) */
		def = RREG32_SOC15(GC, 0, mmCP_RB_WPTR_POLL_CNTL);
		data = (0x0100 << CP_RB_WPTR_POLL_CNTL__POLL_FREQUENCY__SHIFT) |
			(0x0090 << CP_RB_WPTR_POLL_CNTL__IDLE_POLL_COUNT__SHIFT);
		if (def != data)
			WREG32_SOC15(GC, 0, mmCP_RB_WPTR_POLL_CNTL, data);
	} else {
		/* Disable CGCG/CGLS */
		def = data = RREG32_SOC15(GC, 0, mmRLC_CGCG_CGLS_CTRL_3D);
		/* disable cgcg, cgls should be disabled */
		data &= ~(RLC_CGCG_CGLS_CTRL_3D__CGCG_EN_MASK |
			  RLC_CGCG_CGLS_CTRL_3D__CGLS_EN_MASK);
		/* disable cgcg and cgls in FSM */
		if (def != data)
			WREG32_SOC15(GC, 0, mmRLC_CGCG_CGLS_CTRL_3D, data);
	}

	adev->gfx.rlc.funcs->exit_safe_mode(adev);
}

static void gfx_v9_0_update_coarse_grain_clock_gating(struct amdgpu_device *adev,
						      bool enable)
{
	uint32_t def, data;

	adev->gfx.rlc.funcs->enter_safe_mode(adev);

	if (enable && (adev->cg_flags & AMD_CG_SUPPORT_GFX_CGCG)) {
		def = data = RREG32_SOC15(GC, 0, mmRLC_CGTT_MGCG_OVERRIDE);
		/* unset CGCG override */
		data &= ~RLC_CGTT_MGCG_OVERRIDE__GFXIP_CGCG_OVERRIDE_MASK;
		if (adev->cg_flags & AMD_CG_SUPPORT_GFX_CGLS)
			data &= ~RLC_CGTT_MGCG_OVERRIDE__GFXIP_CGLS_OVERRIDE_MASK;
		else
			data |= RLC_CGTT_MGCG_OVERRIDE__GFXIP_CGLS_OVERRIDE_MASK;
		/* update CGCG and CGLS override bits */
		if (def != data)
			WREG32_SOC15(GC, 0, mmRLC_CGTT_MGCG_OVERRIDE, data);

		/* enable cgcg FSM(0x0020003F) */
		def = RREG32_SOC15(GC, 0, mmRLC_CGCG_CGLS_CTRL);
		data = (0x2000 << RLC_CGCG_CGLS_CTRL__CGCG_GFX_IDLE_THRESHOLD__SHIFT) |
			RLC_CGCG_CGLS_CTRL__CGCG_EN_MASK;
		if (adev->cg_flags & AMD_CG_SUPPORT_GFX_CGLS)
			data |= (0x000F << RLC_CGCG_CGLS_CTRL__CGLS_REP_COMPANSAT_DELAY__SHIFT) |
				RLC_CGCG_CGLS_CTRL__CGLS_EN_MASK;
		if (def != data)
			WREG32_SOC15(GC, 0, mmRLC_CGCG_CGLS_CTRL, data);

		/* set IDLE_POLL_COUNT(0x00900100) */
		def = RREG32_SOC15(GC, 0, mmCP_RB_WPTR_POLL_CNTL);
		data = (0x0100 << CP_RB_WPTR_POLL_CNTL__POLL_FREQUENCY__SHIFT) |
			(0x0090 << CP_RB_WPTR_POLL_CNTL__IDLE_POLL_COUNT__SHIFT);
		if (def != data)
			WREG32_SOC15(GC, 0, mmCP_RB_WPTR_POLL_CNTL, data);
	} else {
		def = data = RREG32_SOC15(GC, 0, mmRLC_CGCG_CGLS_CTRL);
		/* reset CGCG/CGLS bits */
		data &= ~(RLC_CGCG_CGLS_CTRL__CGCG_EN_MASK | RLC_CGCG_CGLS_CTRL__CGLS_EN_MASK);
		/* disable cgcg and cgls in FSM */
		if (def != data)
			WREG32_SOC15(GC, 0, mmRLC_CGCG_CGLS_CTRL, data);
	}

	adev->gfx.rlc.funcs->exit_safe_mode(adev);
}

static int gfx_v9_0_update_gfx_clock_gating(struct amdgpu_device *adev,
					    bool enable)
{
	if (enable) {
		/* CGCG/CGLS should be enabled after MGCG/MGLS
		 * ===  MGCG + MGLS ===
		 */
		gfx_v9_0_update_medium_grain_clock_gating(adev, enable);
		/* ===  CGCG /CGLS for GFX 3D Only === */
		gfx_v9_0_update_3d_clock_gating(adev, enable);
		/* ===  CGCG + CGLS === */
		gfx_v9_0_update_coarse_grain_clock_gating(adev, enable);
	} else {
		/* CGCG/CGLS should be disabled before MGCG/MGLS
		 * ===  CGCG + CGLS ===
		 */
		gfx_v9_0_update_coarse_grain_clock_gating(adev, enable);
		/* ===  CGCG /CGLS for GFX 3D Only === */
		gfx_v9_0_update_3d_clock_gating(adev, enable);
		/* ===  MGCG + MGLS === */
		gfx_v9_0_update_medium_grain_clock_gating(adev, enable);
	}
	return 0;
}

static const struct amdgpu_rlc_funcs gfx_v9_0_rlc_funcs = {
	.enter_safe_mode = gfx_v9_0_enter_rlc_safe_mode,
	.exit_safe_mode = gfx_v9_0_exit_rlc_safe_mode
};

static int gfx_v9_0_set_powergating_state(void *handle,
					  enum amd_powergating_state state)
{
	struct amdgpu_device *adev = (struct amdgpu_device *)handle;
	bool enable = (state == AMD_PG_STATE_GATE) ? true : false;

	switch (adev->asic_type) {
	case CHIP_RAVEN:
		if (adev->pg_flags & AMD_PG_SUPPORT_RLC_SMU_HS) {
			gfx_v9_0_enable_sck_slow_down_on_power_up(adev, true);
			gfx_v9_0_enable_sck_slow_down_on_power_down(adev, true);
		} else {
			gfx_v9_0_enable_sck_slow_down_on_power_up(adev, false);
			gfx_v9_0_enable_sck_slow_down_on_power_down(adev, false);
		}

		if (adev->pg_flags & AMD_PG_SUPPORT_CP)
			gfx_v9_0_enable_cp_power_gating(adev, true);
		else
			gfx_v9_0_enable_cp_power_gating(adev, false);

		/* update gfx cgpg state */
		gfx_v9_0_update_gfx_cg_power_gating(adev, enable);

		/* update mgcg state */
		gfx_v9_0_update_gfx_mg_power_gating(adev, enable);
		break;
	default:
		break;
	}

	return 0;
}

static int gfx_v9_0_set_clockgating_state(void *handle,
					  enum amd_clockgating_state state)
{
	struct amdgpu_device *adev = (struct amdgpu_device *)handle;

	if (amdgpu_sriov_vf(adev))
		return 0;

	switch (adev->asic_type) {
	case CHIP_VEGA10:
	case CHIP_RAVEN:
		gfx_v9_0_update_gfx_clock_gating(adev,
						 state == AMD_CG_STATE_GATE ? true : false);
		break;
	default:
		break;
	}
	return 0;
}

static void gfx_v9_0_get_clockgating_state(void *handle, u32 *flags)
{
	struct amdgpu_device *adev = (struct amdgpu_device *)handle;
	int data;

	if (amdgpu_sriov_vf(adev))
		*flags = 0;

	/* AMD_CG_SUPPORT_GFX_MGCG */
	data = RREG32_SOC15(GC, 0, mmRLC_CGTT_MGCG_OVERRIDE);
	if (!(data & RLC_CGTT_MGCG_OVERRIDE__GFXIP_MGCG_OVERRIDE_MASK))
		*flags |= AMD_CG_SUPPORT_GFX_MGCG;

	/* AMD_CG_SUPPORT_GFX_CGCG */
	data = RREG32_SOC15(GC, 0, mmRLC_CGCG_CGLS_CTRL);
	if (data & RLC_CGCG_CGLS_CTRL__CGCG_EN_MASK)
		*flags |= AMD_CG_SUPPORT_GFX_CGCG;

	/* AMD_CG_SUPPORT_GFX_CGLS */
	if (data & RLC_CGCG_CGLS_CTRL__CGLS_EN_MASK)
		*flags |= AMD_CG_SUPPORT_GFX_CGLS;

	/* AMD_CG_SUPPORT_GFX_RLC_LS */
	data = RREG32_SOC15(GC, 0, mmRLC_MEM_SLP_CNTL);
	if (data & RLC_MEM_SLP_CNTL__RLC_MEM_LS_EN_MASK)
		*flags |= AMD_CG_SUPPORT_GFX_RLC_LS | AMD_CG_SUPPORT_GFX_MGLS;

	/* AMD_CG_SUPPORT_GFX_CP_LS */
	data = RREG32_SOC15(GC, 0, mmCP_MEM_SLP_CNTL);
	if (data & CP_MEM_SLP_CNTL__CP_MEM_LS_EN_MASK)
		*flags |= AMD_CG_SUPPORT_GFX_CP_LS | AMD_CG_SUPPORT_GFX_MGLS;

	/* AMD_CG_SUPPORT_GFX_3D_CGCG */
	data = RREG32_SOC15(GC, 0, mmRLC_CGCG_CGLS_CTRL_3D);
	if (data & RLC_CGCG_CGLS_CTRL_3D__CGCG_EN_MASK)
		*flags |= AMD_CG_SUPPORT_GFX_3D_CGCG;

	/* AMD_CG_SUPPORT_GFX_3D_CGLS */
	if (data & RLC_CGCG_CGLS_CTRL_3D__CGLS_EN_MASK)
		*flags |= AMD_CG_SUPPORT_GFX_3D_CGLS;
}

static u64 gfx_v9_0_ring_get_rptr_gfx(struct amdgpu_ring *ring)
{
	return ring->adev->wb.wb[ring->rptr_offs]; /* gfx9 is 32bit rptr*/
}

static u64 gfx_v9_0_ring_get_wptr_gfx(struct amdgpu_ring *ring)
{
	struct amdgpu_device *adev = ring->adev;
	u64 wptr;

	/* XXX check if swapping is necessary on BE */
	if (ring->use_doorbell) {
		wptr = atomic64_read((atomic64_t *)&adev->wb.wb[ring->wptr_offs]);
	} else {
		wptr = RREG32_SOC15(GC, 0, mmCP_RB0_WPTR);
		wptr += (u64)RREG32_SOC15(GC, 0, mmCP_RB0_WPTR_HI) << 32;
	}

	return wptr;
}

static void gfx_v9_0_ring_set_wptr_gfx(struct amdgpu_ring *ring)
{
	struct amdgpu_device *adev = ring->adev;

	if (ring->use_doorbell) {
		/* XXX check if swapping is necessary on BE */
		atomic64_set((atomic64_t*)&adev->wb.wb[ring->wptr_offs], ring->wptr);
		WDOORBELL64(ring->doorbell_index, ring->wptr);
	} else {
		WREG32_SOC15(GC, 0, mmCP_RB0_WPTR, lower_32_bits(ring->wptr));
		WREG32_SOC15(GC, 0, mmCP_RB0_WPTR_HI, upper_32_bits(ring->wptr));
	}
}

static void gfx_v9_0_ring_emit_hdp_flush(struct amdgpu_ring *ring)
{
	u32 ref_and_mask, reg_mem_engine;
	struct nbio_hdp_flush_reg *nbio_hf_reg;

	if (ring->adev->asic_type == CHIP_VEGA10)
		nbio_hf_reg = &nbio_v6_1_hdp_flush_reg;

	if (ring->funcs->type == AMDGPU_RING_TYPE_COMPUTE) {
		switch (ring->me) {
		case 1:
			ref_and_mask = nbio_hf_reg->ref_and_mask_cp2 << ring->pipe;
			break;
		case 2:
			ref_and_mask = nbio_hf_reg->ref_and_mask_cp6 << ring->pipe;
			break;
		default:
			return;
		}
		reg_mem_engine = 0;
	} else {
		ref_and_mask = nbio_hf_reg->ref_and_mask_cp0;
		reg_mem_engine = 1; /* pfp */
	}

	gfx_v9_0_wait_reg_mem(ring, reg_mem_engine, 0, 1,
			      nbio_hf_reg->hdp_flush_req_offset,
			      nbio_hf_reg->hdp_flush_done_offset,
			      ref_and_mask, ref_and_mask, 0x20);
}

static void gfx_v9_0_ring_emit_hdp_invalidate(struct amdgpu_ring *ring)
{
	gfx_v9_0_write_data_to_reg(ring, 0, true,
				   SOC15_REG_OFFSET(HDP, 0, mmHDP_DEBUG0), 1);
}

static void gfx_v9_0_ring_emit_ib_gfx(struct amdgpu_ring *ring,
                                      struct amdgpu_ib *ib,
                                      unsigned vm_id, bool ctx_switch)
{
	u32 header, control = 0;

	if (ib->flags & AMDGPU_IB_FLAG_CE)
		header = PACKET3(PACKET3_INDIRECT_BUFFER_CONST, 2);
	else
		header = PACKET3(PACKET3_INDIRECT_BUFFER, 2);

	control |= ib->length_dw | (vm_id << 24);

	if (amdgpu_sriov_vf(ring->adev) && (ib->flags & AMDGPU_IB_FLAG_PREEMPT)) {
		control |= INDIRECT_BUFFER_PRE_ENB(1);

		if (!(ib->flags & AMDGPU_IB_FLAG_CE))
			gfx_v9_0_ring_emit_de_meta(ring);
	}

	amdgpu_ring_write(ring, header);
BUG_ON(ib->gpu_addr & 0x3); /* Dword align */
	amdgpu_ring_write(ring,
#ifdef __BIG_ENDIAN
		(2 << 0) |
#endif
		lower_32_bits(ib->gpu_addr));
	amdgpu_ring_write(ring, upper_32_bits(ib->gpu_addr));
	amdgpu_ring_write(ring, control);
}

static void gfx_v9_0_ring_emit_ib_compute(struct amdgpu_ring *ring,
                                          struct amdgpu_ib *ib,
                                          unsigned vm_id, bool ctx_switch)
{
        u32 control = INDIRECT_BUFFER_VALID | ib->length_dw | (vm_id << 24);

        amdgpu_ring_write(ring, PACKET3(PACKET3_INDIRECT_BUFFER, 2));
	BUG_ON(ib->gpu_addr & 0x3); /* Dword align */
        amdgpu_ring_write(ring,
#ifdef __BIG_ENDIAN
                                (2 << 0) |
#endif
                                lower_32_bits(ib->gpu_addr));
        amdgpu_ring_write(ring, upper_32_bits(ib->gpu_addr));
        amdgpu_ring_write(ring, control);
}

static void gfx_v9_0_ring_emit_fence(struct amdgpu_ring *ring, u64 addr,
				     u64 seq, unsigned flags)
{
	bool write64bit = flags & AMDGPU_FENCE_FLAG_64BIT;
	bool int_sel = flags & AMDGPU_FENCE_FLAG_INT;

	/* RELEASE_MEM - flush caches, send int */
	amdgpu_ring_write(ring, PACKET3(PACKET3_RELEASE_MEM, 6));
	amdgpu_ring_write(ring, (EOP_TCL1_ACTION_EN |
				 EOP_TC_ACTION_EN |
				 EOP_TC_WB_ACTION_EN |
				 EOP_TC_MD_ACTION_EN |
				 EVENT_TYPE(CACHE_FLUSH_AND_INV_TS_EVENT) |
				 EVENT_INDEX(5)));
	amdgpu_ring_write(ring, DATA_SEL(write64bit ? 2 : 1) | INT_SEL(int_sel ? 2 : 0));

	/*
	 * the address should be Qword aligned if 64bit write, Dword
	 * aligned if only send 32bit data low (discard data high)
	 */
	if (write64bit)
		BUG_ON(addr & 0x7);
	else
		BUG_ON(addr & 0x3);
	amdgpu_ring_write(ring, lower_32_bits(addr));
	amdgpu_ring_write(ring, upper_32_bits(addr));
	amdgpu_ring_write(ring, lower_32_bits(seq));
	amdgpu_ring_write(ring, upper_32_bits(seq));
	amdgpu_ring_write(ring, 0);
}

static void gfx_v9_0_ring_emit_pipeline_sync(struct amdgpu_ring *ring)
{
	int usepfp = (ring->funcs->type == AMDGPU_RING_TYPE_GFX);
	uint32_t seq = ring->fence_drv.sync_seq;
	uint64_t addr = ring->fence_drv.gpu_addr;

	gfx_v9_0_wait_reg_mem(ring, usepfp, 1, 0,
			      lower_32_bits(addr), upper_32_bits(addr),
			      seq, 0xffffffff, 4);
}

static void gfx_v9_0_ring_emit_vm_flush(struct amdgpu_ring *ring,
					unsigned vm_id, uint64_t pd_addr)
{
	struct amdgpu_vmhub *hub = &ring->adev->vmhub[ring->funcs->vmhub];
	int usepfp = (ring->funcs->type == AMDGPU_RING_TYPE_GFX);
	uint32_t req = ring->adev->gart.gart_funcs->get_invalidate_req(vm_id);
	unsigned eng = ring->vm_inv_eng;

	pd_addr = amdgpu_gart_get_vm_pde(ring->adev, pd_addr);
	pd_addr |= AMDGPU_PTE_VALID;

	gfx_v9_0_write_data_to_reg(ring, usepfp, true,
				   hub->ctx0_ptb_addr_lo32 + (2 * vm_id),
				   lower_32_bits(pd_addr));

	gfx_v9_0_write_data_to_reg(ring, usepfp, true,
				   hub->ctx0_ptb_addr_hi32 + (2 * vm_id),
				   upper_32_bits(pd_addr));

	gfx_v9_0_write_data_to_reg(ring, usepfp, true,
				   hub->vm_inv_eng0_req + eng, req);

	/* wait for the invalidate to complete */
	gfx_v9_0_wait_reg_mem(ring, 0, 0, 0, hub->vm_inv_eng0_ack +
			      eng, 0, 1 << vm_id, 1 << vm_id, 0x20);

	/* compute doesn't have PFP */
	if (usepfp) {
		/* sync PFP to ME, otherwise we might get invalid PFP reads */
		amdgpu_ring_write(ring, PACKET3(PACKET3_PFP_SYNC_ME, 0));
		amdgpu_ring_write(ring, 0x0);
	}
}

static u64 gfx_v9_0_ring_get_rptr_compute(struct amdgpu_ring *ring)
{
	return ring->adev->wb.wb[ring->rptr_offs]; /* gfx9 hardware is 32bit rptr */
}

static u64 gfx_v9_0_ring_get_wptr_compute(struct amdgpu_ring *ring)
{
	u64 wptr;

	/* XXX check if swapping is necessary on BE */
	if (ring->use_doorbell)
		wptr = atomic64_read((atomic64_t *)&ring->adev->wb.wb[ring->wptr_offs]);
	else
		BUG();
	return wptr;
}

static void gfx_v9_0_ring_set_wptr_compute(struct amdgpu_ring *ring)
{
	struct amdgpu_device *adev = ring->adev;

	/* XXX check if swapping is necessary on BE */
	if (ring->use_doorbell) {
		atomic64_set((atomic64_t*)&adev->wb.wb[ring->wptr_offs], ring->wptr);
		WDOORBELL64(ring->doorbell_index, ring->wptr);
	} else{
		BUG(); /* only DOORBELL method supported on gfx9 now */
	}
}

static void gfx_v9_0_ring_emit_fence_kiq(struct amdgpu_ring *ring, u64 addr,
					 u64 seq, unsigned int flags)
{
	/* we only allocate 32bit for each seq wb address */
	BUG_ON(flags & AMDGPU_FENCE_FLAG_64BIT);

	/* write fence seq to the "addr" */
	amdgpu_ring_write(ring, PACKET3(PACKET3_WRITE_DATA, 3));
	amdgpu_ring_write(ring, (WRITE_DATA_ENGINE_SEL(0) |
				 WRITE_DATA_DST_SEL(5) | WR_CONFIRM));
	amdgpu_ring_write(ring, lower_32_bits(addr));
	amdgpu_ring_write(ring, upper_32_bits(addr));
	amdgpu_ring_write(ring, lower_32_bits(seq));

	if (flags & AMDGPU_FENCE_FLAG_INT) {
		/* set register to trigger INT */
		amdgpu_ring_write(ring, PACKET3(PACKET3_WRITE_DATA, 3));
		amdgpu_ring_write(ring, (WRITE_DATA_ENGINE_SEL(0) |
					 WRITE_DATA_DST_SEL(0) | WR_CONFIRM));
		amdgpu_ring_write(ring, SOC15_REG_OFFSET(GC, 0, mmCPC_INT_STATUS));
		amdgpu_ring_write(ring, 0);
		amdgpu_ring_write(ring, 0x20000000); /* src_id is 178 */
	}
}

static void gfx_v9_ring_emit_sb(struct amdgpu_ring *ring)
{
	amdgpu_ring_write(ring, PACKET3(PACKET3_SWITCH_BUFFER, 0));
	amdgpu_ring_write(ring, 0);
}

static void gfx_v9_0_ring_emit_ce_meta(struct amdgpu_ring *ring)
{
	static struct v9_ce_ib_state ce_payload = {0};
	uint64_t csa_addr;
	int cnt;

	cnt = (sizeof(ce_payload) >> 2) + 4 - 2;
	csa_addr = AMDGPU_VA_RESERVED_SIZE - 2 * 4096;

	amdgpu_ring_write(ring, PACKET3(PACKET3_WRITE_DATA, cnt));
	amdgpu_ring_write(ring, (WRITE_DATA_ENGINE_SEL(2) |
				 WRITE_DATA_DST_SEL(8) |
				 WR_CONFIRM) |
				 WRITE_DATA_CACHE_POLICY(0));
	amdgpu_ring_write(ring, lower_32_bits(csa_addr + offsetof(struct v9_gfx_meta_data, ce_payload)));
	amdgpu_ring_write(ring, upper_32_bits(csa_addr + offsetof(struct v9_gfx_meta_data, ce_payload)));
	amdgpu_ring_write_multiple(ring, (void *)&ce_payload, sizeof(ce_payload) >> 2);
}

static void gfx_v9_0_ring_emit_de_meta(struct amdgpu_ring *ring)
{
	static struct v9_de_ib_state de_payload = {0};
	uint64_t csa_addr, gds_addr;
	int cnt;

	csa_addr = AMDGPU_VA_RESERVED_SIZE - 2 * 4096;
	gds_addr = csa_addr + 4096;
	de_payload.gds_backup_addrlo = lower_32_bits(gds_addr);
	de_payload.gds_backup_addrhi = upper_32_bits(gds_addr);

	cnt = (sizeof(de_payload) >> 2) + 4 - 2;
	amdgpu_ring_write(ring, PACKET3(PACKET3_WRITE_DATA, cnt));
	amdgpu_ring_write(ring, (WRITE_DATA_ENGINE_SEL(1) |
				 WRITE_DATA_DST_SEL(8) |
				 WR_CONFIRM) |
				 WRITE_DATA_CACHE_POLICY(0));
	amdgpu_ring_write(ring, lower_32_bits(csa_addr + offsetof(struct v9_gfx_meta_data, de_payload)));
	amdgpu_ring_write(ring, upper_32_bits(csa_addr + offsetof(struct v9_gfx_meta_data, de_payload)));
	amdgpu_ring_write_multiple(ring, (void *)&de_payload, sizeof(de_payload) >> 2);
}

static void gfx_v9_ring_emit_cntxcntl(struct amdgpu_ring *ring, uint32_t flags)
{
	uint32_t dw2 = 0;

	if (amdgpu_sriov_vf(ring->adev))
		gfx_v9_0_ring_emit_ce_meta(ring);

	dw2 |= 0x80000000; /* set load_enable otherwise this package is just NOPs */
	if (flags & AMDGPU_HAVE_CTX_SWITCH) {
		/* set load_global_config & load_global_uconfig */
		dw2 |= 0x8001;
		/* set load_cs_sh_regs */
		dw2 |= 0x01000000;
		/* set load_per_context_state & load_gfx_sh_regs for GFX */
		dw2 |= 0x10002;

		/* set load_ce_ram if preamble presented */
		if (AMDGPU_PREAMBLE_IB_PRESENT & flags)
			dw2 |= 0x10000000;
	} else {
		/* still load_ce_ram if this is the first time preamble presented
		 * although there is no context switch happens.
		 */
		if (AMDGPU_PREAMBLE_IB_PRESENT_FIRST & flags)
			dw2 |= 0x10000000;
	}

	amdgpu_ring_write(ring, PACKET3(PACKET3_CONTEXT_CONTROL, 1));
	amdgpu_ring_write(ring, dw2);
	amdgpu_ring_write(ring, 0);
}

static unsigned gfx_v9_0_ring_emit_init_cond_exec(struct amdgpu_ring *ring)
{
	unsigned ret;
	amdgpu_ring_write(ring, PACKET3(PACKET3_COND_EXEC, 3));
	amdgpu_ring_write(ring, lower_32_bits(ring->cond_exe_gpu_addr));
	amdgpu_ring_write(ring, upper_32_bits(ring->cond_exe_gpu_addr));
	amdgpu_ring_write(ring, 0); /* discard following DWs if *cond_exec_gpu_addr==0 */
	ret = ring->wptr & ring->buf_mask;
	amdgpu_ring_write(ring, 0x55aa55aa); /* patch dummy value later */
	return ret;
}

static void gfx_v9_0_ring_emit_patch_cond_exec(struct amdgpu_ring *ring, unsigned offset)
{
	unsigned cur;
	BUG_ON(offset > ring->buf_mask);
	BUG_ON(ring->ring[offset] != 0x55aa55aa);

	cur = (ring->wptr & ring->buf_mask) - 1;
	if (likely(cur > offset))
		ring->ring[offset] = cur - offset;
	else
		ring->ring[offset] = (ring->ring_size>>2) - offset + cur;
}

static void gfx_v9_0_ring_emit_tmz(struct amdgpu_ring *ring, bool start)
{
	amdgpu_ring_write(ring, PACKET3(PACKET3_FRAME_CONTROL, 0));
	amdgpu_ring_write(ring, FRAME_CMD(start ? 0 : 1)); /* frame_end */
}

static void gfx_v9_0_ring_emit_rreg(struct amdgpu_ring *ring, uint32_t reg)
{
	struct amdgpu_device *adev = ring->adev;

	amdgpu_ring_write(ring, PACKET3(PACKET3_COPY_DATA, 4));
	amdgpu_ring_write(ring, 0 |	/* src: register*/
				(5 << 8) |	/* dst: memory */
				(1 << 20));	/* write confirm */
	amdgpu_ring_write(ring, reg);
	amdgpu_ring_write(ring, 0);
	amdgpu_ring_write(ring, lower_32_bits(adev->wb.gpu_addr +
				adev->virt.reg_val_offs * 4));
	amdgpu_ring_write(ring, upper_32_bits(adev->wb.gpu_addr +
				adev->virt.reg_val_offs * 4));
}

static void gfx_v9_0_ring_emit_wreg(struct amdgpu_ring *ring, uint32_t reg,
				  uint32_t val)
{
	amdgpu_ring_write(ring, PACKET3(PACKET3_WRITE_DATA, 3));
	amdgpu_ring_write(ring, (1 << 16)); /* no inc addr */
	amdgpu_ring_write(ring, reg);
	amdgpu_ring_write(ring, 0);
	amdgpu_ring_write(ring, val);
}

static void gfx_v9_0_set_gfx_eop_interrupt_state(struct amdgpu_device *adev,
						 enum amdgpu_interrupt_state state)
{
	switch (state) {
	case AMDGPU_IRQ_STATE_DISABLE:
	case AMDGPU_IRQ_STATE_ENABLE:
		WREG32_FIELD15(GC, 0, CP_INT_CNTL_RING0,
			       TIME_STAMP_INT_ENABLE,
			       state == AMDGPU_IRQ_STATE_ENABLE ? 1 : 0);
		break;
	default:
		break;
	}
}

static void gfx_v9_0_set_compute_eop_interrupt_state(struct amdgpu_device *adev,
						     int me, int pipe,
						     enum amdgpu_interrupt_state state)
{
	u32 mec_int_cntl, mec_int_cntl_reg;

	/*
	 * amdgpu controls only the first MEC. That's why this function only
	 * handles the setting of interrupts for this specific MEC. All other
	 * pipes' interrupts are set by amdkfd.
	 */

	if (me == 1) {
		switch (pipe) {
		case 0:
			mec_int_cntl_reg = SOC15_REG_OFFSET(GC, 0, mmCP_ME1_PIPE0_INT_CNTL);
			break;
		case 1:
			mec_int_cntl_reg = SOC15_REG_OFFSET(GC, 0, mmCP_ME1_PIPE1_INT_CNTL);
			break;
		case 2:
			mec_int_cntl_reg = SOC15_REG_OFFSET(GC, 0, mmCP_ME1_PIPE2_INT_CNTL);
			break;
		case 3:
			mec_int_cntl_reg = SOC15_REG_OFFSET(GC, 0, mmCP_ME1_PIPE3_INT_CNTL);
			break;
		default:
			DRM_DEBUG("invalid pipe %d\n", pipe);
			return;
		}
	} else {
		DRM_DEBUG("invalid me %d\n", me);
		return;
	}

	switch (state) {
	case AMDGPU_IRQ_STATE_DISABLE:
		mec_int_cntl = RREG32(mec_int_cntl_reg);
		mec_int_cntl = REG_SET_FIELD(mec_int_cntl, CP_ME1_PIPE0_INT_CNTL,
					     TIME_STAMP_INT_ENABLE, 0);
		WREG32(mec_int_cntl_reg, mec_int_cntl);
		break;
	case AMDGPU_IRQ_STATE_ENABLE:
		mec_int_cntl = RREG32(mec_int_cntl_reg);
		mec_int_cntl = REG_SET_FIELD(mec_int_cntl, CP_ME1_PIPE0_INT_CNTL,
					     TIME_STAMP_INT_ENABLE, 1);
		WREG32(mec_int_cntl_reg, mec_int_cntl);
		break;
	default:
		break;
	}
}

static int gfx_v9_0_set_priv_reg_fault_state(struct amdgpu_device *adev,
					     struct amdgpu_irq_src *source,
					     unsigned type,
					     enum amdgpu_interrupt_state state)
{
	switch (state) {
	case AMDGPU_IRQ_STATE_DISABLE:
	case AMDGPU_IRQ_STATE_ENABLE:
		WREG32_FIELD15(GC, 0, CP_INT_CNTL_RING0,
			       PRIV_REG_INT_ENABLE,
			       state == AMDGPU_IRQ_STATE_ENABLE ? 1 : 0);
		break;
	default:
		break;
	}

	return 0;
}

static int gfx_v9_0_set_priv_inst_fault_state(struct amdgpu_device *adev,
					      struct amdgpu_irq_src *source,
					      unsigned type,
					      enum amdgpu_interrupt_state state)
{
	switch (state) {
	case AMDGPU_IRQ_STATE_DISABLE:
	case AMDGPU_IRQ_STATE_ENABLE:
		WREG32_FIELD15(GC, 0, CP_INT_CNTL_RING0,
			       PRIV_INSTR_INT_ENABLE,
			       state == AMDGPU_IRQ_STATE_ENABLE ? 1 : 0);
	default:
		break;
	}

	return 0;
}

static int gfx_v9_0_set_eop_interrupt_state(struct amdgpu_device *adev,
					    struct amdgpu_irq_src *src,
					    unsigned type,
					    enum amdgpu_interrupt_state state)
{
	switch (type) {
	case AMDGPU_CP_IRQ_GFX_EOP:
		gfx_v9_0_set_gfx_eop_interrupt_state(adev, state);
		break;
	case AMDGPU_CP_IRQ_COMPUTE_MEC1_PIPE0_EOP:
		gfx_v9_0_set_compute_eop_interrupt_state(adev, 1, 0, state);
		break;
	case AMDGPU_CP_IRQ_COMPUTE_MEC1_PIPE1_EOP:
		gfx_v9_0_set_compute_eop_interrupt_state(adev, 1, 1, state);
		break;
	case AMDGPU_CP_IRQ_COMPUTE_MEC1_PIPE2_EOP:
		gfx_v9_0_set_compute_eop_interrupt_state(adev, 1, 2, state);
		break;
	case AMDGPU_CP_IRQ_COMPUTE_MEC1_PIPE3_EOP:
		gfx_v9_0_set_compute_eop_interrupt_state(adev, 1, 3, state);
		break;
	case AMDGPU_CP_IRQ_COMPUTE_MEC2_PIPE0_EOP:
		gfx_v9_0_set_compute_eop_interrupt_state(adev, 2, 0, state);
		break;
	case AMDGPU_CP_IRQ_COMPUTE_MEC2_PIPE1_EOP:
		gfx_v9_0_set_compute_eop_interrupt_state(adev, 2, 1, state);
		break;
	case AMDGPU_CP_IRQ_COMPUTE_MEC2_PIPE2_EOP:
		gfx_v9_0_set_compute_eop_interrupt_state(adev, 2, 2, state);
		break;
	case AMDGPU_CP_IRQ_COMPUTE_MEC2_PIPE3_EOP:
		gfx_v9_0_set_compute_eop_interrupt_state(adev, 2, 3, state);
		break;
	default:
		break;
	}
	return 0;
}

static int gfx_v9_0_eop_irq(struct amdgpu_device *adev,
			    struct amdgpu_irq_src *source,
			    struct amdgpu_iv_entry *entry)
{
	int i;
	u8 me_id, pipe_id, queue_id;
	struct amdgpu_ring *ring;

	DRM_DEBUG("IH: CP EOP\n");
	me_id = (entry->ring_id & 0x0c) >> 2;
	pipe_id = (entry->ring_id & 0x03) >> 0;
	queue_id = (entry->ring_id & 0x70) >> 4;

	switch (me_id) {
	case 0:
		amdgpu_fence_process(&adev->gfx.gfx_ring[0]);
		break;
	case 1:
	case 2:
		for (i = 0; i < adev->gfx.num_compute_rings; i++) {
			ring = &adev->gfx.compute_ring[i];
			/* Per-queue interrupt is supported for MEC starting from VI.
			  * The interrupt can only be enabled/disabled per pipe instead of per queue.
			  */
			if ((ring->me == me_id) && (ring->pipe == pipe_id) && (ring->queue == queue_id))
				amdgpu_fence_process(ring);
		}
		break;
	}
	return 0;
}

static int gfx_v9_0_priv_reg_irq(struct amdgpu_device *adev,
				 struct amdgpu_irq_src *source,
				 struct amdgpu_iv_entry *entry)
{
	DRM_ERROR("Illegal register access in command stream\n");
	schedule_work(&adev->reset_work);
	return 0;
}

static int gfx_v9_0_priv_inst_irq(struct amdgpu_device *adev,
				  struct amdgpu_irq_src *source,
				  struct amdgpu_iv_entry *entry)
{
	DRM_ERROR("Illegal instruction in command stream\n");
	schedule_work(&adev->reset_work);
	return 0;
}

static int gfx_v9_0_kiq_set_interrupt_state(struct amdgpu_device *adev,
					    struct amdgpu_irq_src *src,
					    unsigned int type,
					    enum amdgpu_interrupt_state state)
{
	uint32_t tmp, target;
	struct amdgpu_ring *ring = &(adev->gfx.kiq.ring);

	if (ring->me == 1)
		target = SOC15_REG_OFFSET(GC, 0, mmCP_ME1_PIPE0_INT_CNTL);
	else
		target = SOC15_REG_OFFSET(GC, 0, mmCP_ME2_PIPE0_INT_CNTL);
	target += ring->pipe;

	switch (type) {
	case AMDGPU_CP_KIQ_IRQ_DRIVER0:
		if (state == AMDGPU_IRQ_STATE_DISABLE) {
			tmp = RREG32_SOC15(GC, 0, mmCPC_INT_CNTL);
			tmp = REG_SET_FIELD(tmp, CPC_INT_CNTL,
						 GENERIC2_INT_ENABLE, 0);
			WREG32_SOC15(GC, 0, mmCPC_INT_CNTL, tmp);

			tmp = RREG32(target);
			tmp = REG_SET_FIELD(tmp, CP_ME2_PIPE0_INT_CNTL,
						 GENERIC2_INT_ENABLE, 0);
			WREG32(target, tmp);
		} else {
			tmp = RREG32_SOC15(GC, 0, mmCPC_INT_CNTL);
			tmp = REG_SET_FIELD(tmp, CPC_INT_CNTL,
						 GENERIC2_INT_ENABLE, 1);
			WREG32_SOC15(GC, 0, mmCPC_INT_CNTL, tmp);

			tmp = RREG32(target);
			tmp = REG_SET_FIELD(tmp, CP_ME2_PIPE0_INT_CNTL,
						 GENERIC2_INT_ENABLE, 1);
			WREG32(target, tmp);
		}
		break;
	default:
		BUG(); /* kiq only support GENERIC2_INT now */
		break;
	}
	return 0;
}

static int gfx_v9_0_kiq_irq(struct amdgpu_device *adev,
			    struct amdgpu_irq_src *source,
			    struct amdgpu_iv_entry *entry)
{
	u8 me_id, pipe_id, queue_id;
	struct amdgpu_ring *ring = &(adev->gfx.kiq.ring);

	me_id = (entry->ring_id & 0x0c) >> 2;
	pipe_id = (entry->ring_id & 0x03) >> 0;
	queue_id = (entry->ring_id & 0x70) >> 4;
	DRM_DEBUG("IH: CPC GENERIC2_INT, me:%d, pipe:%d, queue:%d\n",
		   me_id, pipe_id, queue_id);

	amdgpu_fence_process(ring);
	return 0;
}

static const struct amd_ip_funcs gfx_v9_0_ip_funcs = {
	.name = "gfx_v9_0",
	.early_init = gfx_v9_0_early_init,
	.late_init = gfx_v9_0_late_init,
	.sw_init = gfx_v9_0_sw_init,
	.sw_fini = gfx_v9_0_sw_fini,
	.hw_init = gfx_v9_0_hw_init,
	.hw_fini = gfx_v9_0_hw_fini,
	.suspend = gfx_v9_0_suspend,
	.resume = gfx_v9_0_resume,
	.is_idle = gfx_v9_0_is_idle,
	.wait_for_idle = gfx_v9_0_wait_for_idle,
	.soft_reset = gfx_v9_0_soft_reset,
	.set_clockgating_state = gfx_v9_0_set_clockgating_state,
	.set_powergating_state = gfx_v9_0_set_powergating_state,
	.get_clockgating_state = gfx_v9_0_get_clockgating_state,
};

static const struct amdgpu_ring_funcs gfx_v9_0_ring_funcs_gfx = {
	.type = AMDGPU_RING_TYPE_GFX,
	.align_mask = 0xff,
	.nop = PACKET3(PACKET3_NOP, 0x3FFF),
	.support_64bit_ptrs = true,
	.vmhub = AMDGPU_GFXHUB,
	.get_rptr = gfx_v9_0_ring_get_rptr_gfx,
	.get_wptr = gfx_v9_0_ring_get_wptr_gfx,
	.set_wptr = gfx_v9_0_ring_set_wptr_gfx,
	.emit_frame_size = /* totally 242 maximum if 16 IBs */
		5 +  /* COND_EXEC */
		7 +  /* PIPELINE_SYNC */
		24 + /* VM_FLUSH */
		8 +  /* FENCE for VM_FLUSH */
		20 + /* GDS switch */
		4 + /* double SWITCH_BUFFER,
		       the first COND_EXEC jump to the place just
			   prior to this double SWITCH_BUFFER  */
		5 + /* COND_EXEC */
		7 +	 /*	HDP_flush */
		4 +	 /*	VGT_flush */
		14 + /*	CE_META */
		31 + /*	DE_META */
		3 + /* CNTX_CTRL */
		5 + /* HDP_INVL */
		8 + 8 + /* FENCE x2 */
		2, /* SWITCH_BUFFER */
	.emit_ib_size =	4, /* gfx_v9_0_ring_emit_ib_gfx */
	.emit_ib = gfx_v9_0_ring_emit_ib_gfx,
	.emit_fence = gfx_v9_0_ring_emit_fence,
	.emit_pipeline_sync = gfx_v9_0_ring_emit_pipeline_sync,
	.emit_vm_flush = gfx_v9_0_ring_emit_vm_flush,
	.emit_gds_switch = gfx_v9_0_ring_emit_gds_switch,
	.emit_hdp_flush = gfx_v9_0_ring_emit_hdp_flush,
	.emit_hdp_invalidate = gfx_v9_0_ring_emit_hdp_invalidate,
	.test_ring = gfx_v9_0_ring_test_ring,
	.test_ib = gfx_v9_0_ring_test_ib,
	.insert_nop = amdgpu_ring_insert_nop,
	.pad_ib = amdgpu_ring_generic_pad_ib,
	.emit_switch_buffer = gfx_v9_ring_emit_sb,
	.emit_cntxcntl = gfx_v9_ring_emit_cntxcntl,
	.init_cond_exec = gfx_v9_0_ring_emit_init_cond_exec,
	.patch_cond_exec = gfx_v9_0_ring_emit_patch_cond_exec,
	.emit_tmz = gfx_v9_0_ring_emit_tmz,
};

static const struct amdgpu_ring_funcs gfx_v9_0_ring_funcs_compute = {
	.type = AMDGPU_RING_TYPE_COMPUTE,
	.align_mask = 0xff,
	.nop = PACKET3(PACKET3_NOP, 0x3FFF),
	.support_64bit_ptrs = true,
	.vmhub = AMDGPU_GFXHUB,
	.get_rptr = gfx_v9_0_ring_get_rptr_compute,
	.get_wptr = gfx_v9_0_ring_get_wptr_compute,
	.set_wptr = gfx_v9_0_ring_set_wptr_compute,
	.emit_frame_size =
		20 + /* gfx_v9_0_ring_emit_gds_switch */
		7 + /* gfx_v9_0_ring_emit_hdp_flush */
		5 + /* gfx_v9_0_ring_emit_hdp_invalidate */
		7 + /* gfx_v9_0_ring_emit_pipeline_sync */
		24 + /* gfx_v9_0_ring_emit_vm_flush */
		8 + 8 + 8, /* gfx_v9_0_ring_emit_fence x3 for user fence, vm fence */
	.emit_ib_size =	4, /* gfx_v9_0_ring_emit_ib_compute */
	.emit_ib = gfx_v9_0_ring_emit_ib_compute,
	.emit_fence = gfx_v9_0_ring_emit_fence,
	.emit_pipeline_sync = gfx_v9_0_ring_emit_pipeline_sync,
	.emit_vm_flush = gfx_v9_0_ring_emit_vm_flush,
	.emit_gds_switch = gfx_v9_0_ring_emit_gds_switch,
	.emit_hdp_flush = gfx_v9_0_ring_emit_hdp_flush,
	.emit_hdp_invalidate = gfx_v9_0_ring_emit_hdp_invalidate,
	.test_ring = gfx_v9_0_ring_test_ring,
	.test_ib = gfx_v9_0_ring_test_ib,
	.insert_nop = amdgpu_ring_insert_nop,
	.pad_ib = amdgpu_ring_generic_pad_ib,
};

static const struct amdgpu_ring_funcs gfx_v9_0_ring_funcs_kiq = {
	.type = AMDGPU_RING_TYPE_KIQ,
	.align_mask = 0xff,
	.nop = PACKET3(PACKET3_NOP, 0x3FFF),
	.support_64bit_ptrs = true,
	.vmhub = AMDGPU_GFXHUB,
	.get_rptr = gfx_v9_0_ring_get_rptr_compute,
	.get_wptr = gfx_v9_0_ring_get_wptr_compute,
	.set_wptr = gfx_v9_0_ring_set_wptr_compute,
	.emit_frame_size =
		20 + /* gfx_v9_0_ring_emit_gds_switch */
		7 + /* gfx_v9_0_ring_emit_hdp_flush */
		5 + /* gfx_v9_0_ring_emit_hdp_invalidate */
		7 + /* gfx_v9_0_ring_emit_pipeline_sync */
		24 + /* gfx_v9_0_ring_emit_vm_flush */
		8 + 8 + 8, /* gfx_v9_0_ring_emit_fence_kiq x3 for user fence, vm fence */
	.emit_ib_size =	4, /* gfx_v9_0_ring_emit_ib_compute */
	.emit_ib = gfx_v9_0_ring_emit_ib_compute,
	.emit_fence = gfx_v9_0_ring_emit_fence_kiq,
	.test_ring = gfx_v9_0_ring_test_ring,
	.test_ib = gfx_v9_0_ring_test_ib,
	.insert_nop = amdgpu_ring_insert_nop,
	.pad_ib = amdgpu_ring_generic_pad_ib,
	.emit_rreg = gfx_v9_0_ring_emit_rreg,
	.emit_wreg = gfx_v9_0_ring_emit_wreg,
};

static void gfx_v9_0_set_ring_funcs(struct amdgpu_device *adev)
{
	int i;

	adev->gfx.kiq.ring.funcs = &gfx_v9_0_ring_funcs_kiq;

	for (i = 0; i < adev->gfx.num_gfx_rings; i++)
		adev->gfx.gfx_ring[i].funcs = &gfx_v9_0_ring_funcs_gfx;

	for (i = 0; i < adev->gfx.num_compute_rings; i++)
		adev->gfx.compute_ring[i].funcs = &gfx_v9_0_ring_funcs_compute;
}

static const struct amdgpu_irq_src_funcs gfx_v9_0_kiq_irq_funcs = {
	.set = gfx_v9_0_kiq_set_interrupt_state,
	.process = gfx_v9_0_kiq_irq,
};

static const struct amdgpu_irq_src_funcs gfx_v9_0_eop_irq_funcs = {
	.set = gfx_v9_0_set_eop_interrupt_state,
	.process = gfx_v9_0_eop_irq,
};

static const struct amdgpu_irq_src_funcs gfx_v9_0_priv_reg_irq_funcs = {
	.set = gfx_v9_0_set_priv_reg_fault_state,
	.process = gfx_v9_0_priv_reg_irq,
};

static const struct amdgpu_irq_src_funcs gfx_v9_0_priv_inst_irq_funcs = {
	.set = gfx_v9_0_set_priv_inst_fault_state,
	.process = gfx_v9_0_priv_inst_irq,
};

static void gfx_v9_0_set_irq_funcs(struct amdgpu_device *adev)
{
	adev->gfx.eop_irq.num_types = AMDGPU_CP_IRQ_LAST;
	adev->gfx.eop_irq.funcs = &gfx_v9_0_eop_irq_funcs;

	adev->gfx.priv_reg_irq.num_types = 1;
	adev->gfx.priv_reg_irq.funcs = &gfx_v9_0_priv_reg_irq_funcs;

	adev->gfx.priv_inst_irq.num_types = 1;
	adev->gfx.priv_inst_irq.funcs = &gfx_v9_0_priv_inst_irq_funcs;

	adev->gfx.kiq.irq.num_types = AMDGPU_CP_KIQ_IRQ_LAST;
	adev->gfx.kiq.irq.funcs = &gfx_v9_0_kiq_irq_funcs;
}

static void gfx_v9_0_set_rlc_funcs(struct amdgpu_device *adev)
{
	switch (adev->asic_type) {
	case CHIP_VEGA10:
	case CHIP_RAVEN:
		adev->gfx.rlc.funcs = &gfx_v9_0_rlc_funcs;
		break;
	default:
		break;
	}
}

static void gfx_v9_0_set_gds_init(struct amdgpu_device *adev)
{
	/* init asci gds info */
	adev->gds.mem.total_size = RREG32_SOC15(GC, 0, mmGDS_VMID0_SIZE);
	adev->gds.gws.total_size = 64;
	adev->gds.oa.total_size = 16;

	if (adev->gds.mem.total_size == 64 * 1024) {
		adev->gds.mem.gfx_partition_size = 4096;
		adev->gds.mem.cs_partition_size = 4096;

		adev->gds.gws.gfx_partition_size = 4;
		adev->gds.gws.cs_partition_size = 4;

		adev->gds.oa.gfx_partition_size = 4;
		adev->gds.oa.cs_partition_size = 1;
	} else {
		adev->gds.mem.gfx_partition_size = 1024;
		adev->gds.mem.cs_partition_size = 1024;

		adev->gds.gws.gfx_partition_size = 16;
		adev->gds.gws.cs_partition_size = 16;

		adev->gds.oa.gfx_partition_size = 4;
		adev->gds.oa.cs_partition_size = 4;
	}
}

static void gfx_v9_0_set_user_cu_inactive_bitmap(struct amdgpu_device *adev,
						 u32 bitmap)
{
	u32 data;

	if (!bitmap)
		return;

	data = bitmap << GC_USER_SHADER_ARRAY_CONFIG__INACTIVE_CUS__SHIFT;
	data &= GC_USER_SHADER_ARRAY_CONFIG__INACTIVE_CUS_MASK;

	WREG32_SOC15(GC, 0, mmGC_USER_SHADER_ARRAY_CONFIG, data);
}

static u32 gfx_v9_0_get_cu_active_bitmap(struct amdgpu_device *adev)
{
	u32 data, mask;

	data = RREG32_SOC15(GC, 0, mmCC_GC_SHADER_ARRAY_CONFIG);
	data |= RREG32_SOC15(GC, 0, mmGC_USER_SHADER_ARRAY_CONFIG);

	data &= CC_GC_SHADER_ARRAY_CONFIG__INACTIVE_CUS_MASK;
	data >>= CC_GC_SHADER_ARRAY_CONFIG__INACTIVE_CUS__SHIFT;

	mask = amdgpu_gfx_create_bitmask(adev->gfx.config.max_cu_per_sh);

	return (~data) & mask;
}

static int gfx_v9_0_get_cu_info(struct amdgpu_device *adev,
				 struct amdgpu_cu_info *cu_info)
{
	int i, j, k, counter, active_cu_number = 0;
	u32 mask, bitmap, ao_bitmap, ao_cu_mask = 0;
	unsigned disable_masks[4 * 2];

	if (!adev || !cu_info)
		return -EINVAL;

	amdgpu_gfx_parse_disable_cu(disable_masks, 4, 2);

	mutex_lock(&adev->grbm_idx_mutex);
	for (i = 0; i < adev->gfx.config.max_shader_engines; i++) {
		for (j = 0; j < adev->gfx.config.max_sh_per_se; j++) {
			mask = 1;
			ao_bitmap = 0;
			counter = 0;
			gfx_v9_0_select_se_sh(adev, i, j, 0xffffffff);
			if (i < 4 && j < 2)
				gfx_v9_0_set_user_cu_inactive_bitmap(
					adev, disable_masks[i * 2 + j]);
			bitmap = gfx_v9_0_get_cu_active_bitmap(adev);
			cu_info->bitmap[i][j] = bitmap;

			for (k = 0; k < adev->gfx.config.max_cu_per_sh; k ++) {
				if (bitmap & mask) {
					if (counter < adev->gfx.config.max_cu_per_sh)
						ao_bitmap |= mask;
					counter ++;
				}
				mask <<= 1;
			}
			active_cu_number += counter;
			if (i < 2 && j < 2)
				ao_cu_mask |= (ao_bitmap << (i * 16 + j * 8));
			cu_info->ao_cu_bitmap[i][j] = ao_bitmap;
		}
	}
	gfx_v9_0_select_se_sh(adev, 0xffffffff, 0xffffffff, 0xffffffff);
	mutex_unlock(&adev->grbm_idx_mutex);

	cu_info->number = active_cu_number;
	cu_info->ao_cu_mask = ao_cu_mask;

	return 0;
}

const struct amdgpu_ip_block_version gfx_v9_0_ip_block =
{
	.type = AMD_IP_BLOCK_TYPE_GFX,
	.major = 9,
	.minor = 0,
	.rev = 0,
	.funcs = &gfx_v9_0_ip_funcs,
};<|MERGE_RESOLUTION|>--- conflicted
+++ resolved
@@ -116,13 +116,9 @@
 	SOC15_REG_OFFSET(GC, 0, mmRLC_GPM_UTCL1_CNTL_2), 0x08000000, 0x08000080,
 	SOC15_REG_OFFSET(GC, 0, mmRLC_PREWALKER_UTCL1_CNTL), 0x08000000, 0x08000080,
 	SOC15_REG_OFFSET(GC, 0, mmRLC_SPM_UTCL1_CNTL), 0x08000000, 0x08000080,
-<<<<<<< HEAD
-	SOC15_REG_OFFSET(GC, 0, mmSPI_CONFIG_CNTL_1), 0x0000000f, 0x01000107,
-=======
 	SOC15_REG_OFFSET(GC, 0, mmSH_MEM_CONFIG), 0x00001000, 0x00001000,
 	SOC15_REG_OFFSET(GC, 0, mmSPI_CONFIG_CNTL_1), 0x0000000f, 0x01000107,
 	SOC15_REG_OFFSET(GC, 0, mmSQC_CONFIG), 0x03000000, 0x020a2000,
->>>>>>> bb176f67
 	SOC15_REG_OFFSET(GC, 0, mmTA_CNTL_AUX), 0xfffffeef, 0x010b0000,
 	SOC15_REG_OFFSET(GC, 0, mmTCP_CHAN_STEER_HI), 0xffffffff, 0x4a2c0e68,
 	SOC15_REG_OFFSET(GC, 0, mmTCP_CHAN_STEER_LO), 0xffffffff, 0xb5d3f197,
@@ -571,7 +567,6 @@
 }
 
 static u32 gfx_v9_0_get_csb_size(struct amdgpu_device *adev)
-<<<<<<< HEAD
 {
 	u32 count = 0;
 	const struct cs_section_def *sect = NULL;
@@ -779,292 +774,6 @@
 	if (cs_data) {
 		/* clear state block */
 		adev->gfx.rlc.clear_state_size = dws = gfx_v9_0_get_csb_size(adev);
-		if (adev->gfx.rlc.clear_state_obj == NULL) {
-			r = amdgpu_bo_create_kernel(adev, dws * 4, PAGE_SIZE,
-						AMDGPU_GEM_DOMAIN_VRAM,
-						&adev->gfx.rlc.clear_state_obj,
-						&adev->gfx.rlc.clear_state_gpu_addr,
-						(void **)&adev->gfx.rlc.cs_ptr);
-			if (r) {
-				dev_err(adev->dev,
-					"(%d) failed to create rlc csb bo\n", r);
-				gfx_v9_0_rlc_fini(adev);
-				return r;
-			}
-		}
-		/* set up the cs buffer */
-		dst_ptr = adev->gfx.rlc.cs_ptr;
-		gfx_v9_0_get_csb_buffer(adev, dst_ptr);
-		amdgpu_bo_kunmap(adev->gfx.rlc.clear_state_obj);
-		amdgpu_bo_unreserve(adev->gfx.rlc.clear_state_obj);
-	}
-
-	if (adev->asic_type == CHIP_RAVEN) {
-		/* TODO: double check the cp_table_size for RV */
-		adev->gfx.rlc.cp_table_size = ALIGN(96 * 5 * 4, 2048) + (64 * 1024); /* JT + GDS */
-		if (adev->gfx.rlc.cp_table_obj == NULL) {
-			r = amdgpu_bo_create_kernel(adev, adev->gfx.rlc.cp_table_size,
-						PAGE_SIZE, AMDGPU_GEM_DOMAIN_VRAM,
-						&adev->gfx.rlc.cp_table_obj,
-						&adev->gfx.rlc.cp_table_gpu_addr,
-						(void **)&adev->gfx.rlc.cp_table_ptr);
-			if (r) {
-				dev_err(adev->dev,
-					"(%d) failed to create cp table bo\n", r);
-				gfx_v9_0_rlc_fini(adev);
-				return r;
-			}
-		}
-
-		rv_init_cp_jump_table(adev);
-		amdgpu_bo_kunmap(adev->gfx.rlc.cp_table_obj);
-		amdgpu_bo_unreserve(adev->gfx.rlc.cp_table_obj);
-
-		gfx_v9_0_init_lbpw(adev);
-	}
-
-	return 0;
-}
-
-static void gfx_v9_0_mec_fini(struct amdgpu_device *adev)
-=======
->>>>>>> bb176f67
-{
-	u32 count = 0;
-	const struct cs_section_def *sect = NULL;
-	const struct cs_extent_def *ext = NULL;
-
-	/* begin clear state */
-	count += 2;
-	/* context control state */
-	count += 3;
-
-	for (sect = gfx9_cs_data; sect->section != NULL; ++sect) {
-		for (ext = sect->section; ext->extent != NULL; ++ext) {
-			if (sect->id == SECT_CONTEXT)
-				count += 2 + ext->reg_count;
-			else
-				return 0;
-		}
-	}
-
-	/* end clear state */
-	count += 2;
-	/* clear state */
-	count += 2;
-
-	return count;
-}
-
-static void gfx_v9_0_get_csb_buffer(struct amdgpu_device *adev,
-				    volatile u32 *buffer)
-{
-	u32 count = 0, i;
-	const struct cs_section_def *sect = NULL;
-	const struct cs_extent_def *ext = NULL;
-
-	if (adev->gfx.rlc.cs_data == NULL)
-		return;
-	if (buffer == NULL)
-		return;
-
-	buffer[count++] = cpu_to_le32(PACKET3(PACKET3_PREAMBLE_CNTL, 0));
-	buffer[count++] = cpu_to_le32(PACKET3_PREAMBLE_BEGIN_CLEAR_STATE);
-
-	buffer[count++] = cpu_to_le32(PACKET3(PACKET3_CONTEXT_CONTROL, 1));
-	buffer[count++] = cpu_to_le32(0x80000000);
-	buffer[count++] = cpu_to_le32(0x80000000);
-
-	for (sect = adev->gfx.rlc.cs_data; sect->section != NULL; ++sect) {
-		for (ext = sect->section; ext->extent != NULL; ++ext) {
-			if (sect->id == SECT_CONTEXT) {
-				buffer[count++] =
-					cpu_to_le32(PACKET3(PACKET3_SET_CONTEXT_REG, ext->reg_count));
-				buffer[count++] = cpu_to_le32(ext->reg_index -
-						PACKET3_SET_CONTEXT_REG_START);
-				for (i = 0; i < ext->reg_count; i++)
-					buffer[count++] = cpu_to_le32(ext->extent[i]);
-			} else {
-				return;
-			}
-		}
-	}
-
-	buffer[count++] = cpu_to_le32(PACKET3(PACKET3_PREAMBLE_CNTL, 0));
-	buffer[count++] = cpu_to_le32(PACKET3_PREAMBLE_END_CLEAR_STATE);
-
-	buffer[count++] = cpu_to_le32(PACKET3(PACKET3_CLEAR_STATE, 0));
-	buffer[count++] = cpu_to_le32(0);
-}
-
-<<<<<<< HEAD
-static int gfx_v9_0_mec_init(struct amdgpu_device *adev)
-{
-	int r;
-	u32 *hpd;
-	const __le32 *fw_data;
-	unsigned fw_size;
-	u32 *fw;
-	size_t mec_hpd_size;
-=======
-static void gfx_v9_0_init_lbpw(struct amdgpu_device *adev)
-{
-	uint32_t data;
-
-	/* set mmRLC_LB_THR_CONFIG_1/2/3/4 */
-	WREG32_SOC15(GC, 0, mmRLC_LB_THR_CONFIG_1, 0x0000007F);
-	WREG32_SOC15(GC, 0, mmRLC_LB_THR_CONFIG_2, 0x0333A5A7);
-	WREG32_SOC15(GC, 0, mmRLC_LB_THR_CONFIG_3, 0x00000077);
-	WREG32_SOC15(GC, 0, mmRLC_LB_THR_CONFIG_4, (0x30 | 0x40 << 8 | 0x02FA << 16));
-
-	/* set mmRLC_LB_CNTR_INIT = 0x0000_0000 */
-	WREG32_SOC15(GC, 0, mmRLC_LB_CNTR_INIT, 0x00000000);
-
-	/* set mmRLC_LB_CNTR_MAX = 0x0000_0500 */
-	WREG32_SOC15(GC, 0, mmRLC_LB_CNTR_MAX, 0x00000500);
-
-	mutex_lock(&adev->grbm_idx_mutex);
-	/* set mmRLC_LB_INIT_CU_MASK thru broadcast mode to enable all SE/SH*/
-	gfx_v9_0_select_se_sh(adev, 0xffffffff, 0xffffffff, 0xffffffff);
-	WREG32_SOC15(GC, 0, mmRLC_LB_INIT_CU_MASK, 0xffffffff);
-
-	/* set mmRLC_LB_PARAMS = 0x003F_1006 */
-	data = REG_SET_FIELD(0, RLC_LB_PARAMS, FIFO_SAMPLES, 0x0003);
-	data |= REG_SET_FIELD(data, RLC_LB_PARAMS, PG_IDLE_SAMPLES, 0x0010);
-	data |= REG_SET_FIELD(data, RLC_LB_PARAMS, PG_IDLE_SAMPLE_INTERVAL, 0x033F);
-	WREG32_SOC15(GC, 0, mmRLC_LB_PARAMS, data);
-
-	/* set mmRLC_GPM_GENERAL_7[31-16] = 0x00C0 */
-	data = RREG32_SOC15(GC, 0, mmRLC_GPM_GENERAL_7);
-	data &= 0x0000FFFF;
-	data |= 0x00C00000;
-	WREG32_SOC15(GC, 0, mmRLC_GPM_GENERAL_7, data);
-
-	/* set RLC_LB_ALWAYS_ACTIVE_CU_MASK = 0xFFF */
-	WREG32_SOC15(GC, 0, mmRLC_LB_ALWAYS_ACTIVE_CU_MASK, 0xFFF);
-
-	/* set RLC_LB_CNTL = 0x8000_0095, 31 bit is reserved,
-	 * but used for RLC_LB_CNTL configuration */
-	data = RLC_LB_CNTL__LB_CNT_SPIM_ACTIVE_MASK;
-	data |= REG_SET_FIELD(data, RLC_LB_CNTL, CU_MASK_USED_OFF_HYST, 0x09);
-	data |= REG_SET_FIELD(data, RLC_LB_CNTL, RESERVED, 0x80000);
-	WREG32_SOC15(GC, 0, mmRLC_LB_CNTL, data);
-	mutex_unlock(&adev->grbm_idx_mutex);
-}
-
-static void gfx_v9_0_enable_lbpw(struct amdgpu_device *adev, bool enable)
-{
-	WREG32_FIELD15(GC, 0, RLC_LB_CNTL, LOAD_BALANCE_ENABLE, enable ? 1 : 0);
-}
->>>>>>> bb176f67
-
-static void rv_init_cp_jump_table(struct amdgpu_device *adev)
-{
-	const __le32 *fw_data;
-	volatile u32 *dst_ptr;
-	int me, i, max_me = 5;
-	u32 bo_offset = 0;
-	u32 table_offset, table_size;
-
-	/* write the cp table buffer */
-	dst_ptr = adev->gfx.rlc.cp_table_ptr;
-	for (me = 0; me < max_me; me++) {
-		if (me == 0) {
-			const struct gfx_firmware_header_v1_0 *hdr =
-				(const struct gfx_firmware_header_v1_0 *)adev->gfx.ce_fw->data;
-			fw_data = (const __le32 *)
-				(adev->gfx.ce_fw->data +
-				 le32_to_cpu(hdr->header.ucode_array_offset_bytes));
-			table_offset = le32_to_cpu(hdr->jt_offset);
-			table_size = le32_to_cpu(hdr->jt_size);
-		} else if (me == 1) {
-			const struct gfx_firmware_header_v1_0 *hdr =
-				(const struct gfx_firmware_header_v1_0 *)adev->gfx.pfp_fw->data;
-			fw_data = (const __le32 *)
-				(adev->gfx.pfp_fw->data +
-				 le32_to_cpu(hdr->header.ucode_array_offset_bytes));
-			table_offset = le32_to_cpu(hdr->jt_offset);
-			table_size = le32_to_cpu(hdr->jt_size);
-		} else if (me == 2) {
-			const struct gfx_firmware_header_v1_0 *hdr =
-				(const struct gfx_firmware_header_v1_0 *)adev->gfx.me_fw->data;
-			fw_data = (const __le32 *)
-				(adev->gfx.me_fw->data +
-				 le32_to_cpu(hdr->header.ucode_array_offset_bytes));
-			table_offset = le32_to_cpu(hdr->jt_offset);
-			table_size = le32_to_cpu(hdr->jt_size);
-		} else if (me == 3) {
-			const struct gfx_firmware_header_v1_0 *hdr =
-				(const struct gfx_firmware_header_v1_0 *)adev->gfx.mec_fw->data;
-			fw_data = (const __le32 *)
-				(adev->gfx.mec_fw->data +
-				 le32_to_cpu(hdr->header.ucode_array_offset_bytes));
-			table_offset = le32_to_cpu(hdr->jt_offset);
-			table_size = le32_to_cpu(hdr->jt_size);
-		} else  if (me == 4) {
-			const struct gfx_firmware_header_v1_0 *hdr =
-				(const struct gfx_firmware_header_v1_0 *)adev->gfx.mec2_fw->data;
-			fw_data = (const __le32 *)
-				(adev->gfx.mec2_fw->data +
-				 le32_to_cpu(hdr->header.ucode_array_offset_bytes));
-			table_offset = le32_to_cpu(hdr->jt_offset);
-			table_size = le32_to_cpu(hdr->jt_size);
-		}
-
-<<<<<<< HEAD
-	bitmap_zero(adev->gfx.mec.queue_bitmap, AMDGPU_MAX_COMPUTE_QUEUES);
-
-	/* take ownership of the relevant compute queues */
-	amdgpu_gfx_compute_queue_acquire(adev);
-	mec_hpd_size = adev->gfx.num_compute_rings * GFX9_MEC_HPD_SIZE;
-
-	if (adev->gfx.mec.hpd_eop_obj == NULL) {
-		r = amdgpu_bo_create(adev,
-				     mec_hpd_size,
-				     PAGE_SIZE, true,
-				     AMDGPU_GEM_DOMAIN_GTT, 0, NULL, NULL,
-				     &adev->gfx.mec.hpd_eop_obj);
-		if (r) {
-			dev_warn(adev->dev, "(%d) create HDP EOP bo failed\n", r);
-			return r;
-=======
-		for (i = 0; i < table_size; i ++) {
-			dst_ptr[bo_offset + i] =
-				cpu_to_le32(le32_to_cpu(fw_data[table_offset + i]));
->>>>>>> bb176f67
-		}
-
-		bo_offset += table_size;
-	}
-}
-
-static void gfx_v9_0_rlc_fini(struct amdgpu_device *adev)
-{
-	/* clear state block */
-	amdgpu_bo_free_kernel(&adev->gfx.rlc.clear_state_obj,
-			&adev->gfx.rlc.clear_state_gpu_addr,
-			(void **)&adev->gfx.rlc.cs_ptr);
-
-	/* jump table block */
-	amdgpu_bo_free_kernel(&adev->gfx.rlc.cp_table_obj,
-			&adev->gfx.rlc.cp_table_gpu_addr,
-			(void **)&adev->gfx.rlc.cp_table_ptr);
-}
-
-static int gfx_v9_0_rlc_init(struct amdgpu_device *adev)
-{
-	volatile u32 *dst_ptr;
-	u32 dws;
-	const struct cs_section_def *cs_data;
-	int r;
-
-	adev->gfx.rlc.cs_data = gfx9_cs_data;
-
-	cs_data = adev->gfx.rlc.cs_data;
-
-	if (cs_data) {
-		/* clear state block */
-		adev->gfx.rlc.clear_state_size = dws = gfx_v9_0_get_csb_size(adev);
 		r = amdgpu_bo_create_reserved(adev, dws * 4, PAGE_SIZE,
 					      AMDGPU_GEM_DOMAIN_VRAM,
 					      &adev->gfx.rlc.clear_state_obj,
@@ -1108,8 +817,6 @@
 	return 0;
 }
 
-<<<<<<< HEAD
-=======
 static void gfx_v9_0_mec_fini(struct amdgpu_device *adev)
 {
 	amdgpu_bo_free_kernel(&adev->gfx.mec.hpd_eop_obj, NULL, NULL);
@@ -1175,7 +882,6 @@
 	return 0;
 }
 
->>>>>>> bb176f67
 static uint32_t wave_read_ind(struct amdgpu_device *adev, uint32_t simd, uint32_t wave, uint32_t address)
 {
 	WREG32_SOC15(GC, 0, mmSQ_IND_INDEX,
@@ -2665,11 +2371,7 @@
 		/* This situation may be hit in the future if a new HW
 		 * generation exposes more than 64 queues. If so, the
 		 * definition of queue_mask needs updating */
-<<<<<<< HEAD
-		if (WARN_ON(i > (sizeof(queue_mask)*8))) {
-=======
 		if (WARN_ON(i >= (sizeof(queue_mask)*8))) {
->>>>>>> bb176f67
 			DRM_ERROR("Invalid KCQ enabled: %d\n", i);
 			break;
 		}
