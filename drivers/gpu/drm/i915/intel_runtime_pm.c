/*
 * Copyright © 2012-2014 Intel Corporation
 *
 * Permission is hereby granted, free of charge, to any person obtaining a
 * copy of this software and associated documentation files (the "Software"),
 * to deal in the Software without restriction, including without limitation
 * the rights to use, copy, modify, merge, publish, distribute, sublicense,
 * and/or sell copies of the Software, and to permit persons to whom the
 * Software is furnished to do so, subject to the following conditions:
 *
 * The above copyright notice and this permission notice (including the next
 * paragraph) shall be included in all copies or substantial portions of the
 * Software.
 *
 * THE SOFTWARE IS PROVIDED "AS IS", WITHOUT WARRANTY OF ANY KIND, EXPRESS OR
 * IMPLIED, INCLUDING BUT NOT LIMITED TO THE WARRANTIES OF MERCHANTABILITY,
 * FITNESS FOR A PARTICULAR PURPOSE AND NONINFRINGEMENT.  IN NO EVENT SHALL
 * THE AUTHORS OR COPYRIGHT HOLDERS BE LIABLE FOR ANY CLAIM, DAMAGES OR OTHER
 * LIABILITY, WHETHER IN AN ACTION OF CONTRACT, TORT OR OTHERWISE, ARISING
 * FROM, OUT OF OR IN CONNECTION WITH THE SOFTWARE OR THE USE OR OTHER DEALINGS
 * IN THE SOFTWARE.
 *
 * Authors:
 *    Eugeni Dodonov <eugeni.dodonov@intel.com>
 *    Daniel Vetter <daniel.vetter@ffwll.ch>
 *
 */

#include <linux/pm_runtime.h>
#include <linux/vgaarb.h>

#include "i915_drv.h"
#include "intel_drv.h"
#include <drm/i915_powerwell.h>

/**
 * DOC: runtime pm
 *
 * The i915 driver supports dynamic enabling and disabling of entire hardware
 * blocks at runtime. This is especially important on the display side where
 * software is supposed to control many power gates manually on recent hardware,
 * since on the GT side a lot of the power management is done by the hardware.
 * But even there some manual control at the device level is required.
 *
 * Since i915 supports a diverse set of platforms with a unified codebase and
 * hardware engineers just love to shuffle functionality around between power
 * domains there's a sizeable amount of indirection required. This file provides
 * generic functions to the driver for grabbing and releasing references for
 * abstract power domains. It then maps those to the actual power wells
 * present for a given platform.
 */

static struct i915_power_domains *hsw_pwr;

#define for_each_power_well(i, power_well, domain_mask, power_domains)	\
	for (i = 0;							\
	     i < (power_domains)->power_well_count &&			\
		 ((power_well) = &(power_domains)->power_wells[i]);	\
	     i++)							\
		if ((power_well)->domains & (domain_mask))

#define for_each_power_well_rev(i, power_well, domain_mask, power_domains) \
	for (i = (power_domains)->power_well_count - 1;			 \
	     i >= 0 && ((power_well) = &(power_domains)->power_wells[i]);\
	     i--)							 \
		if ((power_well)->domains & (domain_mask))

/*
 * We should only use the power well if we explicitly asked the hardware to
 * enable it, so check if it's enabled and also check if we've requested it to
 * be enabled.
 */
static bool hsw_power_well_enabled(struct drm_i915_private *dev_priv,
				   struct i915_power_well *power_well)
{
	return I915_READ(HSW_PWR_WELL_DRIVER) ==
		     (HSW_PWR_WELL_ENABLE_REQUEST | HSW_PWR_WELL_STATE_ENABLED);
}

/**
 * __intel_display_power_is_enabled - unlocked check for a power domain
 * @dev_priv: i915 device instance
 * @domain: power domain to check
 *
 * This is the unlocked version of intel_display_power_is_enabled() and should
 * only be used from error capture and recovery code where deadlocks are
 * possible.
 *
 * Returns:
 * True when the power domain is enabled, false otherwise.
 */
bool __intel_display_power_is_enabled(struct drm_i915_private *dev_priv,
				      enum intel_display_power_domain domain)
{
	struct i915_power_domains *power_domains;
	struct i915_power_well *power_well;
	bool is_enabled;
	int i;

	if (dev_priv->pm.suspended)
		return false;

	power_domains = &dev_priv->power_domains;

	is_enabled = true;

	for_each_power_well_rev(i, power_well, BIT(domain), power_domains) {
		if (power_well->always_on)
			continue;

		if (!power_well->hw_enabled) {
			is_enabled = false;
			break;
		}
	}

	return is_enabled;
}

/**
 * intel_display_power_is_enabled - check for a power domain
 * @dev_priv: i915 device instance
 * @domain: power domain to check
 *
 * This function can be used to check the hw power domain state. It is mostly
 * used in hardware state readout functions. Everywhere else code should rely
 * upon explicit power domain reference counting to ensure that the hardware
 * block is powered up before accessing it.
 *
 * Callers must hold the relevant modesetting locks to ensure that concurrent
 * threads can't disable the power well while the caller tries to read a few
 * registers.
 *
 * Returns:
 * True when the power domain is enabled, false otherwise.
 */
bool intel_display_power_is_enabled(struct drm_i915_private *dev_priv,
				    enum intel_display_power_domain domain)
{
	struct i915_power_domains *power_domains;
	bool ret;

	power_domains = &dev_priv->power_domains;

	mutex_lock(&power_domains->lock);
	ret = __intel_display_power_is_enabled(dev_priv, domain);
	mutex_unlock(&power_domains->lock);

	return ret;
}

/**
 * intel_display_set_init_power - set the initial power domain state
 * @dev_priv: i915 device instance
 * @enable: whether to enable or disable the initial power domain state
 *
 * For simplicity our driver load/unload and system suspend/resume code assumes
 * that all power domains are always enabled. This functions controls the state
 * of this little hack. While the initial power domain state is enabled runtime
 * pm is effectively disabled.
 */
void intel_display_set_init_power(struct drm_i915_private *dev_priv,
				  bool enable)
{
	if (dev_priv->power_domains.init_power_on == enable)
		return;

	if (enable)
		intel_display_power_get(dev_priv, POWER_DOMAIN_INIT);
	else
		intel_display_power_put(dev_priv, POWER_DOMAIN_INIT);

	dev_priv->power_domains.init_power_on = enable;
}

/*
 * Starting with Haswell, we have a "Power Down Well" that can be turned off
 * when not needed anymore. We have 4 registers that can request the power well
 * to be enabled, and it will only be disabled if none of the registers is
 * requesting it to be enabled.
 */
static void hsw_power_well_post_enable(struct drm_i915_private *dev_priv)
{
	struct drm_device *dev = dev_priv->dev;

	/*
	 * After we re-enable the power well, if we touch VGA register 0x3d5
	 * we'll get unclaimed register interrupts. This stops after we write
	 * anything to the VGA MSR register. The vgacon module uses this
	 * register all the time, so if we unbind our driver and, as a
	 * consequence, bind vgacon, we'll get stuck in an infinite loop at
	 * console_unlock(). So make here we touch the VGA MSR register, making
	 * sure vgacon can keep working normally without triggering interrupts
	 * and error messages.
	 */
	vga_get_uninterruptible(dev->pdev, VGA_RSRC_LEGACY_IO);
	outb(inb(VGA_MSR_READ), VGA_MSR_WRITE);
	vga_put(dev->pdev, VGA_RSRC_LEGACY_IO);

	if (IS_BROADWELL(dev) || (INTEL_INFO(dev)->gen >= 9))
		gen8_irq_power_well_post_enable(dev_priv);
}

static void hsw_set_power_well(struct drm_i915_private *dev_priv,
			       struct i915_power_well *power_well, bool enable)
{
	bool is_enabled, enable_requested;
	uint32_t tmp;

	tmp = I915_READ(HSW_PWR_WELL_DRIVER);
	is_enabled = tmp & HSW_PWR_WELL_STATE_ENABLED;
	enable_requested = tmp & HSW_PWR_WELL_ENABLE_REQUEST;

	if (enable) {
		if (!enable_requested)
			I915_WRITE(HSW_PWR_WELL_DRIVER,
				   HSW_PWR_WELL_ENABLE_REQUEST);

		if (!is_enabled) {
			DRM_DEBUG_KMS("Enabling power well\n");
			if (wait_for((I915_READ(HSW_PWR_WELL_DRIVER) &
				      HSW_PWR_WELL_STATE_ENABLED), 20))
				DRM_ERROR("Timeout enabling power well\n");
			hsw_power_well_post_enable(dev_priv);
		}

	} else {
		if (enable_requested) {
			I915_WRITE(HSW_PWR_WELL_DRIVER, 0);
			POSTING_READ(HSW_PWR_WELL_DRIVER);
			DRM_DEBUG_KMS("Requesting to disable the power well\n");
		}
	}
}

static void hsw_power_well_sync_hw(struct drm_i915_private *dev_priv,
				   struct i915_power_well *power_well)
{
	hsw_set_power_well(dev_priv, power_well, power_well->count > 0);

	/*
	 * We're taking over the BIOS, so clear any requests made by it since
	 * the driver is in charge now.
	 */
	if (I915_READ(HSW_PWR_WELL_BIOS) & HSW_PWR_WELL_ENABLE_REQUEST)
		I915_WRITE(HSW_PWR_WELL_BIOS, 0);
}

static void hsw_power_well_enable(struct drm_i915_private *dev_priv,
				  struct i915_power_well *power_well)
{
	hsw_set_power_well(dev_priv, power_well, true);
}

static void hsw_power_well_disable(struct drm_i915_private *dev_priv,
				   struct i915_power_well *power_well)
{
	hsw_set_power_well(dev_priv, power_well, false);
}

static void i9xx_always_on_power_well_noop(struct drm_i915_private *dev_priv,
					   struct i915_power_well *power_well)
{
}

static bool i9xx_always_on_power_well_enabled(struct drm_i915_private *dev_priv,
					     struct i915_power_well *power_well)
{
	return true;
}

static void vlv_set_power_well(struct drm_i915_private *dev_priv,
			       struct i915_power_well *power_well, bool enable)
{
	enum punit_power_well power_well_id = power_well->data;
	u32 mask;
	u32 state;
	u32 ctrl;

	mask = PUNIT_PWRGT_MASK(power_well_id);
	state = enable ? PUNIT_PWRGT_PWR_ON(power_well_id) :
			 PUNIT_PWRGT_PWR_GATE(power_well_id);

	mutex_lock(&dev_priv->rps.hw_lock);

#define COND \
	((vlv_punit_read(dev_priv, PUNIT_REG_PWRGT_STATUS) & mask) == state)

	if (COND)
		goto out;

	ctrl = vlv_punit_read(dev_priv, PUNIT_REG_PWRGT_CTRL);
	ctrl &= ~mask;
	ctrl |= state;
	vlv_punit_write(dev_priv, PUNIT_REG_PWRGT_CTRL, ctrl);

	if (wait_for(COND, 100))
		DRM_ERROR("timout setting power well state %08x (%08x)\n",
			  state,
			  vlv_punit_read(dev_priv, PUNIT_REG_PWRGT_CTRL));

#undef COND

out:
	mutex_unlock(&dev_priv->rps.hw_lock);
}

static void vlv_power_well_sync_hw(struct drm_i915_private *dev_priv,
				   struct i915_power_well *power_well)
{
	vlv_set_power_well(dev_priv, power_well, power_well->count > 0);
}

static void vlv_power_well_enable(struct drm_i915_private *dev_priv,
				  struct i915_power_well *power_well)
{
	vlv_set_power_well(dev_priv, power_well, true);
}

static void vlv_power_well_disable(struct drm_i915_private *dev_priv,
				   struct i915_power_well *power_well)
{
	vlv_set_power_well(dev_priv, power_well, false);
}

static bool vlv_power_well_enabled(struct drm_i915_private *dev_priv,
				   struct i915_power_well *power_well)
{
	int power_well_id = power_well->data;
	bool enabled = false;
	u32 mask;
	u32 state;
	u32 ctrl;

	mask = PUNIT_PWRGT_MASK(power_well_id);
	ctrl = PUNIT_PWRGT_PWR_ON(power_well_id);

	mutex_lock(&dev_priv->rps.hw_lock);

	state = vlv_punit_read(dev_priv, PUNIT_REG_PWRGT_STATUS) & mask;
	/*
	 * We only ever set the power-on and power-gate states, anything
	 * else is unexpected.
	 */
	WARN_ON(state != PUNIT_PWRGT_PWR_ON(power_well_id) &&
		state != PUNIT_PWRGT_PWR_GATE(power_well_id));
	if (state == ctrl)
		enabled = true;

	/*
	 * A transient state at this point would mean some unexpected party
	 * is poking at the power controls too.
	 */
	ctrl = vlv_punit_read(dev_priv, PUNIT_REG_PWRGT_CTRL) & mask;
	WARN_ON(ctrl != state);

	mutex_unlock(&dev_priv->rps.hw_lock);

	return enabled;
}

static void vlv_display_power_well_enable(struct drm_i915_private *dev_priv,
					  struct i915_power_well *power_well)
{
	WARN_ON_ONCE(power_well->data != PUNIT_POWER_WELL_DISP2D);

	vlv_set_power_well(dev_priv, power_well, true);

	spin_lock_irq(&dev_priv->irq_lock);
	valleyview_enable_display_irqs(dev_priv);
	spin_unlock_irq(&dev_priv->irq_lock);

	/*
	 * During driver initialization/resume we can avoid restoring the
	 * part of the HW/SW state that will be inited anyway explicitly.
	 */
	if (dev_priv->power_domains.initializing)
		return;

	intel_hpd_init(dev_priv);

	i915_redisable_vga_power_on(dev_priv->dev);
}

static void vlv_display_power_well_disable(struct drm_i915_private *dev_priv,
					   struct i915_power_well *power_well)
{
	WARN_ON_ONCE(power_well->data != PUNIT_POWER_WELL_DISP2D);

	spin_lock_irq(&dev_priv->irq_lock);
	valleyview_disable_display_irqs(dev_priv);
	spin_unlock_irq(&dev_priv->irq_lock);

	vlv_set_power_well(dev_priv, power_well, false);

	vlv_power_sequencer_reset(dev_priv);
}

static void vlv_dpio_cmn_power_well_enable(struct drm_i915_private *dev_priv,
					   struct i915_power_well *power_well)
{
	WARN_ON_ONCE(power_well->data != PUNIT_POWER_WELL_DPIO_CMN_BC);

	/*
	 * Enable the CRI clock source so we can get at the
	 * display and the reference clock for VGA
	 * hotplug / manual detection.
	 */
	I915_WRITE(DPLL(PIPE_B), I915_READ(DPLL(PIPE_B)) |
		   DPLL_REFA_CLK_ENABLE_VLV | DPLL_INTEGRATED_CRI_CLK_VLV);
	udelay(1); /* >10ns for cmnreset, >0ns for sidereset */

	vlv_set_power_well(dev_priv, power_well, true);

	/*
	 * From VLV2A0_DP_eDP_DPIO_driver_vbios_notes_10.docx -
	 *  6.	De-assert cmn_reset/side_reset. Same as VLV X0.
	 *   a.	GUnit 0x2110 bit[0] set to 1 (def 0)
	 *   b.	The other bits such as sfr settings / modesel may all
	 *	be set to 0.
	 *
	 * This should only be done on init and resume from S3 with
	 * both PLLs disabled, or we risk losing DPIO and PLL
	 * synchronization.
	 */
	I915_WRITE(DPIO_CTL, I915_READ(DPIO_CTL) | DPIO_CMNRST);
}

static void vlv_dpio_cmn_power_well_disable(struct drm_i915_private *dev_priv,
					    struct i915_power_well *power_well)
{
	enum pipe pipe;

	WARN_ON_ONCE(power_well->data != PUNIT_POWER_WELL_DPIO_CMN_BC);

	for_each_pipe(dev_priv, pipe)
		assert_pll_disabled(dev_priv, pipe);

	/* Assert common reset */
	I915_WRITE(DPIO_CTL, I915_READ(DPIO_CTL) & ~DPIO_CMNRST);

	vlv_set_power_well(dev_priv, power_well, false);
}

static void chv_dpio_cmn_power_well_enable(struct drm_i915_private *dev_priv,
					   struct i915_power_well *power_well)
{
	enum dpio_phy phy;

	WARN_ON_ONCE(power_well->data != PUNIT_POWER_WELL_DPIO_CMN_BC &&
		     power_well->data != PUNIT_POWER_WELL_DPIO_CMN_D);

	/*
	 * Enable the CRI clock source so we can get at the
	 * display and the reference clock for VGA
	 * hotplug / manual detection.
	 */
	if (power_well->data == PUNIT_POWER_WELL_DPIO_CMN_BC) {
		phy = DPIO_PHY0;
		I915_WRITE(DPLL(PIPE_B), I915_READ(DPLL(PIPE_B)) |
			   DPLL_REFA_CLK_ENABLE_VLV);
		I915_WRITE(DPLL(PIPE_B), I915_READ(DPLL(PIPE_B)) |
			   DPLL_REFA_CLK_ENABLE_VLV | DPLL_INTEGRATED_CRI_CLK_VLV);
	} else {
		phy = DPIO_PHY1;
		I915_WRITE(DPLL(PIPE_C), I915_READ(DPLL(PIPE_C)) |
			   DPLL_REFA_CLK_ENABLE_VLV | DPLL_INTEGRATED_CRI_CLK_VLV);
	}
	udelay(1); /* >10ns for cmnreset, >0ns for sidereset */
	vlv_set_power_well(dev_priv, power_well, true);

	/* Poll for phypwrgood signal */
	if (wait_for(I915_READ(DISPLAY_PHY_STATUS) & PHY_POWERGOOD(phy), 1))
		DRM_ERROR("Display PHY %d is not power up\n", phy);

	I915_WRITE(DISPLAY_PHY_CONTROL, I915_READ(DISPLAY_PHY_CONTROL) |
		   PHY_COM_LANE_RESET_DEASSERT(phy));
}

static void chv_dpio_cmn_power_well_disable(struct drm_i915_private *dev_priv,
					    struct i915_power_well *power_well)
{
	enum dpio_phy phy;

	WARN_ON_ONCE(power_well->data != PUNIT_POWER_WELL_DPIO_CMN_BC &&
		     power_well->data != PUNIT_POWER_WELL_DPIO_CMN_D);

	if (power_well->data == PUNIT_POWER_WELL_DPIO_CMN_BC) {
		phy = DPIO_PHY0;
		assert_pll_disabled(dev_priv, PIPE_A);
		assert_pll_disabled(dev_priv, PIPE_B);
	} else {
		phy = DPIO_PHY1;
		assert_pll_disabled(dev_priv, PIPE_C);
	}

	I915_WRITE(DISPLAY_PHY_CONTROL, I915_READ(DISPLAY_PHY_CONTROL) &
		   ~PHY_COM_LANE_RESET_DEASSERT(phy));

	vlv_set_power_well(dev_priv, power_well, false);
}

static bool chv_pipe_power_well_enabled(struct drm_i915_private *dev_priv,
					struct i915_power_well *power_well)
{
	enum pipe pipe = power_well->data;
	bool enabled;
	u32 state, ctrl;

	mutex_lock(&dev_priv->rps.hw_lock);

	state = vlv_punit_read(dev_priv, PUNIT_REG_DSPFREQ) & DP_SSS_MASK(pipe);
	/*
	 * We only ever set the power-on and power-gate states, anything
	 * else is unexpected.
	 */
	WARN_ON(state != DP_SSS_PWR_ON(pipe) && state != DP_SSS_PWR_GATE(pipe));
	enabled = state == DP_SSS_PWR_ON(pipe);

	/*
	 * A transient state at this point would mean some unexpected party
	 * is poking at the power controls too.
	 */
	ctrl = vlv_punit_read(dev_priv, PUNIT_REG_DSPFREQ) & DP_SSC_MASK(pipe);
	WARN_ON(ctrl << 16 != state);

	mutex_unlock(&dev_priv->rps.hw_lock);

	return enabled;
}

static void chv_set_pipe_power_well(struct drm_i915_private *dev_priv,
				    struct i915_power_well *power_well,
				    bool enable)
{
	enum pipe pipe = power_well->data;
	u32 state;
	u32 ctrl;

	state = enable ? DP_SSS_PWR_ON(pipe) : DP_SSS_PWR_GATE(pipe);

	mutex_lock(&dev_priv->rps.hw_lock);

#define COND \
	((vlv_punit_read(dev_priv, PUNIT_REG_DSPFREQ) & DP_SSS_MASK(pipe)) == state)

	if (COND)
		goto out;

	ctrl = vlv_punit_read(dev_priv, PUNIT_REG_DSPFREQ);
	ctrl &= ~DP_SSC_MASK(pipe);
	ctrl |= enable ? DP_SSC_PWR_ON(pipe) : DP_SSC_PWR_GATE(pipe);
	vlv_punit_write(dev_priv, PUNIT_REG_DSPFREQ, ctrl);

	if (wait_for(COND, 100))
		DRM_ERROR("timout setting power well state %08x (%08x)\n",
			  state,
			  vlv_punit_read(dev_priv, PUNIT_REG_DSPFREQ));

#undef COND

out:
	mutex_unlock(&dev_priv->rps.hw_lock);
}

static void chv_pipe_power_well_sync_hw(struct drm_i915_private *dev_priv,
					struct i915_power_well *power_well)
{
	chv_set_pipe_power_well(dev_priv, power_well, power_well->count > 0);
}

static void chv_pipe_power_well_enable(struct drm_i915_private *dev_priv,
				       struct i915_power_well *power_well)
{
	WARN_ON_ONCE(power_well->data != PIPE_A &&
		     power_well->data != PIPE_B &&
		     power_well->data != PIPE_C);

	chv_set_pipe_power_well(dev_priv, power_well, true);

	if (power_well->data == PIPE_A) {
		spin_lock_irq(&dev_priv->irq_lock);
		valleyview_enable_display_irqs(dev_priv);
		spin_unlock_irq(&dev_priv->irq_lock);

		/*
		 * During driver initialization/resume we can avoid restoring the
		 * part of the HW/SW state that will be inited anyway explicitly.
		 */
		if (dev_priv->power_domains.initializing)
			return;

		intel_hpd_init(dev_priv);

		i915_redisable_vga_power_on(dev_priv->dev);
	}
}

static void chv_pipe_power_well_disable(struct drm_i915_private *dev_priv,
					struct i915_power_well *power_well)
{
	WARN_ON_ONCE(power_well->data != PIPE_A &&
		     power_well->data != PIPE_B &&
		     power_well->data != PIPE_C);

	if (power_well->data == PIPE_A) {
		spin_lock_irq(&dev_priv->irq_lock);
		valleyview_disable_display_irqs(dev_priv);
		spin_unlock_irq(&dev_priv->irq_lock);
	}

	chv_set_pipe_power_well(dev_priv, power_well, false);

	if (power_well->data == PIPE_A)
		vlv_power_sequencer_reset(dev_priv);
}

<<<<<<< HEAD
static void check_power_well_state(struct drm_i915_private *dev_priv,
				   struct i915_power_well *power_well)
{
	bool enabled = power_well->ops->is_enabled(dev_priv, power_well);

	if (power_well->always_on || !i915.disable_power_well) {
		if (!enabled)
			goto mismatch;

		return;
	}

	if (enabled != (power_well->count > 0))
		goto mismatch;

	return;

mismatch:
	I915_STATE_WARN(1, "state mismatch for '%s' (always_on %d hw state %d use-count %d disable_power_well %d\n",
		  power_well->name, power_well->always_on, enabled,
		  power_well->count, i915.disable_power_well);
}

=======
>>>>>>> b942c653
/**
 * intel_display_power_get - grab a power domain reference
 * @dev_priv: i915 device instance
 * @domain: power domain to reference
 *
 * This function grabs a power domain reference for @domain and ensures that the
 * power domain and all its parents are powered up. Therefore users should only
 * grab a reference to the innermost power domain they need.
 *
 * Any power domain reference obtained by this function must have a symmetric
 * call to intel_display_power_put() to release the reference again.
 */
void intel_display_power_get(struct drm_i915_private *dev_priv,
			     enum intel_display_power_domain domain)
{
	struct i915_power_domains *power_domains;
	struct i915_power_well *power_well;
	int i;

	intel_runtime_pm_get(dev_priv);

	power_domains = &dev_priv->power_domains;

	mutex_lock(&power_domains->lock);

	for_each_power_well(i, power_well, BIT(domain), power_domains) {
		if (!power_well->count++) {
			DRM_DEBUG_KMS("enabling %s\n", power_well->name);
			power_well->ops->enable(dev_priv, power_well);
			power_well->hw_enabled = true;
		}
	}

	power_domains->domain_use_count[domain]++;

	mutex_unlock(&power_domains->lock);
}

/**
 * intel_display_power_put - release a power domain reference
 * @dev_priv: i915 device instance
 * @domain: power domain to reference
 *
 * This function drops the power domain reference obtained by
 * intel_display_power_get() and might power down the corresponding hardware
 * block right away if this is the last reference.
 */
void intel_display_power_put(struct drm_i915_private *dev_priv,
			     enum intel_display_power_domain domain)
{
	struct i915_power_domains *power_domains;
	struct i915_power_well *power_well;
	int i;

	power_domains = &dev_priv->power_domains;

	mutex_lock(&power_domains->lock);

	WARN_ON(!power_domains->domain_use_count[domain]);
	power_domains->domain_use_count[domain]--;

	for_each_power_well_rev(i, power_well, BIT(domain), power_domains) {
		WARN_ON(!power_well->count);

		if (!--power_well->count && i915.disable_power_well) {
			DRM_DEBUG_KMS("disabling %s\n", power_well->name);
			power_well->hw_enabled = false;
			power_well->ops->disable(dev_priv, power_well);
		}
	}

	mutex_unlock(&power_domains->lock);

	intel_runtime_pm_put(dev_priv);
}

#define POWER_DOMAIN_MASK (BIT(POWER_DOMAIN_NUM) - 1)

#define HSW_ALWAYS_ON_POWER_DOMAINS (			\
	BIT(POWER_DOMAIN_PIPE_A) |			\
	BIT(POWER_DOMAIN_TRANSCODER_EDP) |		\
	BIT(POWER_DOMAIN_PORT_DDI_A_2_LANES) |		\
	BIT(POWER_DOMAIN_PORT_DDI_A_4_LANES) |		\
	BIT(POWER_DOMAIN_PORT_DDI_B_2_LANES) |		\
	BIT(POWER_DOMAIN_PORT_DDI_B_4_LANES) |		\
	BIT(POWER_DOMAIN_PORT_DDI_C_2_LANES) |		\
	BIT(POWER_DOMAIN_PORT_DDI_C_4_LANES) |		\
	BIT(POWER_DOMAIN_PORT_DDI_D_2_LANES) |		\
	BIT(POWER_DOMAIN_PORT_DDI_D_4_LANES) |		\
	BIT(POWER_DOMAIN_PORT_CRT) |			\
	BIT(POWER_DOMAIN_PLLS) |			\
	BIT(POWER_DOMAIN_INIT))
#define HSW_DISPLAY_POWER_DOMAINS (				\
	(POWER_DOMAIN_MASK & ~HSW_ALWAYS_ON_POWER_DOMAINS) |	\
	BIT(POWER_DOMAIN_INIT))

#define BDW_ALWAYS_ON_POWER_DOMAINS (			\
	HSW_ALWAYS_ON_POWER_DOMAINS |			\
	BIT(POWER_DOMAIN_PIPE_A_PANEL_FITTER))
#define BDW_DISPLAY_POWER_DOMAINS (				\
	(POWER_DOMAIN_MASK & ~BDW_ALWAYS_ON_POWER_DOMAINS) |	\
	BIT(POWER_DOMAIN_INIT))

#define VLV_ALWAYS_ON_POWER_DOMAINS	BIT(POWER_DOMAIN_INIT)
#define VLV_DISPLAY_POWER_DOMAINS	POWER_DOMAIN_MASK

#define VLV_DPIO_CMN_BC_POWER_DOMAINS (		\
	BIT(POWER_DOMAIN_PORT_DDI_B_2_LANES) |	\
	BIT(POWER_DOMAIN_PORT_DDI_B_4_LANES) |	\
	BIT(POWER_DOMAIN_PORT_DDI_C_2_LANES) |	\
	BIT(POWER_DOMAIN_PORT_DDI_C_4_LANES) |	\
	BIT(POWER_DOMAIN_PORT_CRT) |		\
	BIT(POWER_DOMAIN_INIT))

#define VLV_DPIO_TX_B_LANES_01_POWER_DOMAINS (	\
	BIT(POWER_DOMAIN_PORT_DDI_B_2_LANES) |	\
	BIT(POWER_DOMAIN_PORT_DDI_B_4_LANES) |	\
	BIT(POWER_DOMAIN_INIT))

#define VLV_DPIO_TX_B_LANES_23_POWER_DOMAINS (	\
	BIT(POWER_DOMAIN_PORT_DDI_B_4_LANES) |	\
	BIT(POWER_DOMAIN_INIT))

#define VLV_DPIO_TX_C_LANES_01_POWER_DOMAINS (	\
	BIT(POWER_DOMAIN_PORT_DDI_C_2_LANES) |	\
	BIT(POWER_DOMAIN_PORT_DDI_C_4_LANES) |	\
	BIT(POWER_DOMAIN_INIT))

#define VLV_DPIO_TX_C_LANES_23_POWER_DOMAINS (	\
	BIT(POWER_DOMAIN_PORT_DDI_C_4_LANES) |	\
	BIT(POWER_DOMAIN_INIT))

#define CHV_PIPE_A_POWER_DOMAINS (	\
	BIT(POWER_DOMAIN_PIPE_A) |	\
	BIT(POWER_DOMAIN_INIT))

#define CHV_PIPE_B_POWER_DOMAINS (	\
	BIT(POWER_DOMAIN_PIPE_B) |	\
	BIT(POWER_DOMAIN_INIT))

#define CHV_PIPE_C_POWER_DOMAINS (	\
	BIT(POWER_DOMAIN_PIPE_C) |	\
	BIT(POWER_DOMAIN_INIT))

#define CHV_DPIO_CMN_BC_POWER_DOMAINS (		\
	BIT(POWER_DOMAIN_PORT_DDI_B_2_LANES) |	\
	BIT(POWER_DOMAIN_PORT_DDI_B_4_LANES) |	\
	BIT(POWER_DOMAIN_PORT_DDI_C_2_LANES) |	\
	BIT(POWER_DOMAIN_PORT_DDI_C_4_LANES) |	\
	BIT(POWER_DOMAIN_INIT))

#define CHV_DPIO_CMN_D_POWER_DOMAINS (		\
	BIT(POWER_DOMAIN_PORT_DDI_D_2_LANES) |	\
	BIT(POWER_DOMAIN_PORT_DDI_D_4_LANES) |	\
	BIT(POWER_DOMAIN_INIT))

#define CHV_DPIO_TX_D_LANES_01_POWER_DOMAINS (	\
	BIT(POWER_DOMAIN_PORT_DDI_D_2_LANES) |	\
	BIT(POWER_DOMAIN_PORT_DDI_D_4_LANES) |	\
	BIT(POWER_DOMAIN_INIT))

#define CHV_DPIO_TX_D_LANES_23_POWER_DOMAINS (	\
	BIT(POWER_DOMAIN_PORT_DDI_D_4_LANES) |	\
	BIT(POWER_DOMAIN_INIT))

static const struct i915_power_well_ops i9xx_always_on_power_well_ops = {
	.sync_hw = i9xx_always_on_power_well_noop,
	.enable = i9xx_always_on_power_well_noop,
	.disable = i9xx_always_on_power_well_noop,
	.is_enabled = i9xx_always_on_power_well_enabled,
};

static const struct i915_power_well_ops chv_pipe_power_well_ops = {
	.sync_hw = chv_pipe_power_well_sync_hw,
	.enable = chv_pipe_power_well_enable,
	.disable = chv_pipe_power_well_disable,
	.is_enabled = chv_pipe_power_well_enabled,
};

static const struct i915_power_well_ops chv_dpio_cmn_power_well_ops = {
	.sync_hw = vlv_power_well_sync_hw,
	.enable = chv_dpio_cmn_power_well_enable,
	.disable = chv_dpio_cmn_power_well_disable,
	.is_enabled = vlv_power_well_enabled,
};

static struct i915_power_well i9xx_always_on_power_well[] = {
	{
		.name = "always-on",
		.always_on = 1,
		.domains = POWER_DOMAIN_MASK,
		.ops = &i9xx_always_on_power_well_ops,
	},
};

static const struct i915_power_well_ops hsw_power_well_ops = {
	.sync_hw = hsw_power_well_sync_hw,
	.enable = hsw_power_well_enable,
	.disable = hsw_power_well_disable,
	.is_enabled = hsw_power_well_enabled,
};

static struct i915_power_well hsw_power_wells[] = {
	{
		.name = "always-on",
		.always_on = 1,
		.domains = HSW_ALWAYS_ON_POWER_DOMAINS,
		.ops = &i9xx_always_on_power_well_ops,
	},
	{
		.name = "display",
		.domains = HSW_DISPLAY_POWER_DOMAINS,
		.ops = &hsw_power_well_ops,
	},
};

static struct i915_power_well bdw_power_wells[] = {
	{
		.name = "always-on",
		.always_on = 1,
		.domains = BDW_ALWAYS_ON_POWER_DOMAINS,
		.ops = &i9xx_always_on_power_well_ops,
	},
	{
		.name = "display",
		.domains = BDW_DISPLAY_POWER_DOMAINS,
		.ops = &hsw_power_well_ops,
	},
};

static const struct i915_power_well_ops vlv_display_power_well_ops = {
	.sync_hw = vlv_power_well_sync_hw,
	.enable = vlv_display_power_well_enable,
	.disable = vlv_display_power_well_disable,
	.is_enabled = vlv_power_well_enabled,
};

static const struct i915_power_well_ops vlv_dpio_cmn_power_well_ops = {
	.sync_hw = vlv_power_well_sync_hw,
	.enable = vlv_dpio_cmn_power_well_enable,
	.disable = vlv_dpio_cmn_power_well_disable,
	.is_enabled = vlv_power_well_enabled,
};

static const struct i915_power_well_ops vlv_dpio_power_well_ops = {
	.sync_hw = vlv_power_well_sync_hw,
	.enable = vlv_power_well_enable,
	.disable = vlv_power_well_disable,
	.is_enabled = vlv_power_well_enabled,
};

static struct i915_power_well vlv_power_wells[] = {
	{
		.name = "always-on",
		.always_on = 1,
		.domains = VLV_ALWAYS_ON_POWER_DOMAINS,
		.ops = &i9xx_always_on_power_well_ops,
	},
	{
		.name = "display",
		.domains = VLV_DISPLAY_POWER_DOMAINS,
		.data = PUNIT_POWER_WELL_DISP2D,
		.ops = &vlv_display_power_well_ops,
	},
	{
		.name = "dpio-tx-b-01",
		.domains = VLV_DPIO_TX_B_LANES_01_POWER_DOMAINS |
			   VLV_DPIO_TX_B_LANES_23_POWER_DOMAINS |
			   VLV_DPIO_TX_C_LANES_01_POWER_DOMAINS |
			   VLV_DPIO_TX_C_LANES_23_POWER_DOMAINS,
		.ops = &vlv_dpio_power_well_ops,
		.data = PUNIT_POWER_WELL_DPIO_TX_B_LANES_01,
	},
	{
		.name = "dpio-tx-b-23",
		.domains = VLV_DPIO_TX_B_LANES_01_POWER_DOMAINS |
			   VLV_DPIO_TX_B_LANES_23_POWER_DOMAINS |
			   VLV_DPIO_TX_C_LANES_01_POWER_DOMAINS |
			   VLV_DPIO_TX_C_LANES_23_POWER_DOMAINS,
		.ops = &vlv_dpio_power_well_ops,
		.data = PUNIT_POWER_WELL_DPIO_TX_B_LANES_23,
	},
	{
		.name = "dpio-tx-c-01",
		.domains = VLV_DPIO_TX_B_LANES_01_POWER_DOMAINS |
			   VLV_DPIO_TX_B_LANES_23_POWER_DOMAINS |
			   VLV_DPIO_TX_C_LANES_01_POWER_DOMAINS |
			   VLV_DPIO_TX_C_LANES_23_POWER_DOMAINS,
		.ops = &vlv_dpio_power_well_ops,
		.data = PUNIT_POWER_WELL_DPIO_TX_C_LANES_01,
	},
	{
		.name = "dpio-tx-c-23",
		.domains = VLV_DPIO_TX_B_LANES_01_POWER_DOMAINS |
			   VLV_DPIO_TX_B_LANES_23_POWER_DOMAINS |
			   VLV_DPIO_TX_C_LANES_01_POWER_DOMAINS |
			   VLV_DPIO_TX_C_LANES_23_POWER_DOMAINS,
		.ops = &vlv_dpio_power_well_ops,
		.data = PUNIT_POWER_WELL_DPIO_TX_C_LANES_23,
	},
	{
		.name = "dpio-common",
		.domains = VLV_DPIO_CMN_BC_POWER_DOMAINS,
		.data = PUNIT_POWER_WELL_DPIO_CMN_BC,
		.ops = &vlv_dpio_cmn_power_well_ops,
	},
};

static struct i915_power_well chv_power_wells[] = {
	{
		.name = "always-on",
		.always_on = 1,
		.domains = VLV_ALWAYS_ON_POWER_DOMAINS,
		.ops = &i9xx_always_on_power_well_ops,
	},
#if 0
	{
		.name = "display",
		.domains = VLV_DISPLAY_POWER_DOMAINS,
		.data = PUNIT_POWER_WELL_DISP2D,
		.ops = &vlv_display_power_well_ops,
	},
#endif
	{
		.name = "pipe-a",
		/*
		 * FIXME: pipe A power well seems to be the new disp2d well.
		 * At least all registers seem to be housed there. Figure
		 * out if this a a temporary situation in pre-production
		 * hardware or a permanent state of affairs.
		 */
		.domains = CHV_PIPE_A_POWER_DOMAINS | VLV_DISPLAY_POWER_DOMAINS,
		.data = PIPE_A,
		.ops = &chv_pipe_power_well_ops,
	},
#if 0
	{
		.name = "pipe-b",
		.domains = CHV_PIPE_B_POWER_DOMAINS,
		.data = PIPE_B,
		.ops = &chv_pipe_power_well_ops,
	},
	{
		.name = "pipe-c",
		.domains = CHV_PIPE_C_POWER_DOMAINS,
		.data = PIPE_C,
		.ops = &chv_pipe_power_well_ops,
	},
#endif
	{
		.name = "dpio-common-bc",
		/*
		 * XXX: cmnreset for one PHY seems to disturb the other.
		 * As a workaround keep both powered on at the same
		 * time for now.
		 */
		.domains = CHV_DPIO_CMN_BC_POWER_DOMAINS | CHV_DPIO_CMN_D_POWER_DOMAINS,
		.data = PUNIT_POWER_WELL_DPIO_CMN_BC,
		.ops = &chv_dpio_cmn_power_well_ops,
	},
	{
		.name = "dpio-common-d",
		/*
		 * XXX: cmnreset for one PHY seems to disturb the other.
		 * As a workaround keep both powered on at the same
		 * time for now.
		 */
		.domains = CHV_DPIO_CMN_BC_POWER_DOMAINS | CHV_DPIO_CMN_D_POWER_DOMAINS,
		.data = PUNIT_POWER_WELL_DPIO_CMN_D,
		.ops = &chv_dpio_cmn_power_well_ops,
	},
#if 0
	{
		.name = "dpio-tx-b-01",
		.domains = VLV_DPIO_TX_B_LANES_01_POWER_DOMAINS |
			   VLV_DPIO_TX_B_LANES_23_POWER_DOMAINS,
		.ops = &vlv_dpio_power_well_ops,
		.data = PUNIT_POWER_WELL_DPIO_TX_B_LANES_01,
	},
	{
		.name = "dpio-tx-b-23",
		.domains = VLV_DPIO_TX_B_LANES_01_POWER_DOMAINS |
			   VLV_DPIO_TX_B_LANES_23_POWER_DOMAINS,
		.ops = &vlv_dpio_power_well_ops,
		.data = PUNIT_POWER_WELL_DPIO_TX_B_LANES_23,
	},
	{
		.name = "dpio-tx-c-01",
		.domains = VLV_DPIO_TX_C_LANES_01_POWER_DOMAINS |
			   VLV_DPIO_TX_C_LANES_23_POWER_DOMAINS,
		.ops = &vlv_dpio_power_well_ops,
		.data = PUNIT_POWER_WELL_DPIO_TX_C_LANES_01,
	},
	{
		.name = "dpio-tx-c-23",
		.domains = VLV_DPIO_TX_C_LANES_01_POWER_DOMAINS |
			   VLV_DPIO_TX_C_LANES_23_POWER_DOMAINS,
		.ops = &vlv_dpio_power_well_ops,
		.data = PUNIT_POWER_WELL_DPIO_TX_C_LANES_23,
	},
	{
		.name = "dpio-tx-d-01",
		.domains = CHV_DPIO_TX_D_LANES_01_POWER_DOMAINS |
			   CHV_DPIO_TX_D_LANES_23_POWER_DOMAINS,
		.ops = &vlv_dpio_power_well_ops,
		.data = PUNIT_POWER_WELL_DPIO_TX_D_LANES_01,
	},
	{
		.name = "dpio-tx-d-23",
		.domains = CHV_DPIO_TX_D_LANES_01_POWER_DOMAINS |
			   CHV_DPIO_TX_D_LANES_23_POWER_DOMAINS,
		.ops = &vlv_dpio_power_well_ops,
		.data = PUNIT_POWER_WELL_DPIO_TX_D_LANES_23,
	},
#endif
};

static struct i915_power_well *lookup_power_well(struct drm_i915_private *dev_priv,
						 enum punit_power_well power_well_id)
{
	struct i915_power_domains *power_domains = &dev_priv->power_domains;
	struct i915_power_well *power_well;
	int i;

	for_each_power_well(i, power_well, POWER_DOMAIN_MASK, power_domains) {
		if (power_well->data == power_well_id)
			return power_well;
	}

	return NULL;
}

#define set_power_wells(power_domains, __power_wells) ({		\
	(power_domains)->power_wells = (__power_wells);			\
	(power_domains)->power_well_count = ARRAY_SIZE(__power_wells);	\
})

/**
 * intel_power_domains_init - initializes the power domain structures
 * @dev_priv: i915 device instance
 *
 * Initializes the power domain structures for @dev_priv depending upon the
 * supported platform.
 */
int intel_power_domains_init(struct drm_i915_private *dev_priv)
{
	struct i915_power_domains *power_domains = &dev_priv->power_domains;

	mutex_init(&power_domains->lock);

	/*
	 * The enabling order will be from lower to higher indexed wells,
	 * the disabling order is reversed.
	 */
	if (IS_HASWELL(dev_priv->dev)) {
		set_power_wells(power_domains, hsw_power_wells);
		hsw_pwr = power_domains;
	} else if (IS_BROADWELL(dev_priv->dev)) {
		set_power_wells(power_domains, bdw_power_wells);
		hsw_pwr = power_domains;
	} else if (IS_CHERRYVIEW(dev_priv->dev)) {
		set_power_wells(power_domains, chv_power_wells);
	} else if (IS_VALLEYVIEW(dev_priv->dev)) {
		set_power_wells(power_domains, vlv_power_wells);
	} else {
		set_power_wells(power_domains, i9xx_always_on_power_well);
	}

	return 0;
}

static void intel_runtime_pm_disable(struct drm_i915_private *dev_priv)
{
	struct drm_device *dev = dev_priv->dev;
	struct device *device = &dev->pdev->dev;

	if (!HAS_RUNTIME_PM(dev))
		return;

	if (!intel_enable_rc6(dev))
		return;

	/* Make sure we're not suspended first. */
	pm_runtime_get_sync(device);
	pm_runtime_disable(device);
}

/**
 * intel_power_domains_fini - finalizes the power domain structures
 * @dev_priv: i915 device instance
 *
 * Finalizes the power domain structures for @dev_priv depending upon the
 * supported platform. This function also disables runtime pm and ensures that
 * the device stays powered up so that the driver can be reloaded.
 */
void intel_power_domains_fini(struct drm_i915_private *dev_priv)
{
	intel_runtime_pm_disable(dev_priv);

	/* The i915.ko module is still not prepared to be loaded when
	 * the power well is not enabled, so just enable it in case
	 * we're going to unload/reload. */
	intel_display_set_init_power(dev_priv, true);

	hsw_pwr = NULL;
}

static void intel_power_domains_resume(struct drm_i915_private *dev_priv)
{
	struct i915_power_domains *power_domains = &dev_priv->power_domains;
	struct i915_power_well *power_well;
	int i;

	mutex_lock(&power_domains->lock);
	for_each_power_well(i, power_well, POWER_DOMAIN_MASK, power_domains) {
		power_well->ops->sync_hw(dev_priv, power_well);
		power_well->hw_enabled = power_well->ops->is_enabled(dev_priv,
								     power_well);
	}
	mutex_unlock(&power_domains->lock);
}

static void vlv_cmnlane_wa(struct drm_i915_private *dev_priv)
{
	struct i915_power_well *cmn =
		lookup_power_well(dev_priv, PUNIT_POWER_WELL_DPIO_CMN_BC);
	struct i915_power_well *disp2d =
		lookup_power_well(dev_priv, PUNIT_POWER_WELL_DISP2D);

	/* If the display might be already active skip this */
	if (cmn->ops->is_enabled(dev_priv, cmn) &&
	    disp2d->ops->is_enabled(dev_priv, disp2d) &&
	    I915_READ(DPIO_CTL) & DPIO_CMNRST)
		return;

	DRM_DEBUG_KMS("toggling display PHY side reset\n");

	/* cmnlane needs DPLL registers */
	disp2d->ops->enable(dev_priv, disp2d);

	/*
	 * From VLV2A0_DP_eDP_HDMI_DPIO_driver_vbios_notes_11.docx:
	 * Need to assert and de-assert PHY SB reset by gating the
	 * common lane power, then un-gating it.
	 * Simply ungating isn't enough to reset the PHY enough to get
	 * ports and lanes running.
	 */
	cmn->ops->disable(dev_priv, cmn);
}

/**
 * intel_power_domains_init_hw - initialize hardware power domain state
 * @dev_priv: i915 device instance
 *
 * This function initializes the hardware power domain state and enables all
 * power domains using intel_display_set_init_power().
 */
void intel_power_domains_init_hw(struct drm_i915_private *dev_priv)
{
	struct drm_device *dev = dev_priv->dev;
	struct i915_power_domains *power_domains = &dev_priv->power_domains;

	power_domains->initializing = true;

	if (IS_VALLEYVIEW(dev) && !IS_CHERRYVIEW(dev)) {
		mutex_lock(&power_domains->lock);
		vlv_cmnlane_wa(dev_priv);
		mutex_unlock(&power_domains->lock);
	}

	/* For now, we need the power well to be always enabled. */
	intel_display_set_init_power(dev_priv, true);
	intel_power_domains_resume(dev_priv);
	power_domains->initializing = false;
}

/**
 * intel_aux_display_runtime_get - grab an auxilliary power domain reference
 * @dev_priv: i915 device instance
 *
 * This function grabs a power domain reference for the auxiliary power domain
 * (for access to the GMBUS and DP AUX blocks) and ensures that it and all its
 * parents are powered up. Therefore users should only grab a reference to the
 * innermost power domain they need.
 *
 * Any power domain reference obtained by this function must have a symmetric
 * call to intel_aux_display_runtime_put() to release the reference again.
 */
void intel_aux_display_runtime_get(struct drm_i915_private *dev_priv)
{
	intel_runtime_pm_get(dev_priv);
}

/**
 * intel_aux_display_runtime_put - release an auxilliary power domain reference
 * @dev_priv: i915 device instance
 *
 * This function drops the auxilliary power domain reference obtained by
 * intel_aux_display_runtime_get() and might power down the corresponding
 * hardware block right away if this is the last reference.
 */
void intel_aux_display_runtime_put(struct drm_i915_private *dev_priv)
{
	intel_runtime_pm_put(dev_priv);
}

/**
 * intel_runtime_pm_get - grab a runtime pm reference
 * @dev_priv: i915 device instance
 *
 * This function grabs a device-level runtime pm reference (mostly used for GEM
 * code to ensure the GTT or GT is on) and ensures that it is powered up.
 *
 * Any runtime pm reference obtained by this function must have a symmetric
 * call to intel_runtime_pm_put() to release the reference again.
 */
void intel_runtime_pm_get(struct drm_i915_private *dev_priv)
{
	struct drm_device *dev = dev_priv->dev;
	struct device *device = &dev->pdev->dev;

	if (!HAS_RUNTIME_PM(dev))
		return;

	pm_runtime_get_sync(device);
	WARN(dev_priv->pm.suspended, "Device still suspended.\n");
}

/**
 * intel_runtime_pm_get_noresume - grab a runtime pm reference
 * @dev_priv: i915 device instance
 *
 * This function grabs a device-level runtime pm reference (mostly used for GEM
 * code to ensure the GTT or GT is on).
 *
 * It will _not_ power up the device but instead only check that it's powered
 * on.  Therefore it is only valid to call this functions from contexts where
 * the device is known to be powered up and where trying to power it up would
 * result in hilarity and deadlocks. That pretty much means only the system
 * suspend/resume code where this is used to grab runtime pm references for
 * delayed setup down in work items.
 *
 * Any runtime pm reference obtained by this function must have a symmetric
 * call to intel_runtime_pm_put() to release the reference again.
 */
void intel_runtime_pm_get_noresume(struct drm_i915_private *dev_priv)
{
	struct drm_device *dev = dev_priv->dev;
	struct device *device = &dev->pdev->dev;

	if (!HAS_RUNTIME_PM(dev))
		return;

	WARN(dev_priv->pm.suspended, "Getting nosync-ref while suspended.\n");
	pm_runtime_get_noresume(device);
}

/**
 * intel_runtime_pm_put - release a runtime pm reference
 * @dev_priv: i915 device instance
 *
 * This function drops the device-level runtime pm reference obtained by
 * intel_runtime_pm_get() and might power down the corresponding
 * hardware block right away if this is the last reference.
 */
void intel_runtime_pm_put(struct drm_i915_private *dev_priv)
{
	struct drm_device *dev = dev_priv->dev;
	struct device *device = &dev->pdev->dev;

	if (!HAS_RUNTIME_PM(dev))
		return;

	pm_runtime_mark_last_busy(device);
	pm_runtime_put_autosuspend(device);
}

/**
 * intel_runtime_pm_enable - enable runtime pm
 * @dev_priv: i915 device instance
 *
 * This function enables runtime pm at the end of the driver load sequence.
 *
 * Note that this function does currently not enable runtime pm for the
 * subordinate display power domains. That is only done on the first modeset
 * using intel_display_set_init_power().
 */
void intel_runtime_pm_enable(struct drm_i915_private *dev_priv)
{
	struct drm_device *dev = dev_priv->dev;
	struct device *device = &dev->pdev->dev;

	if (!HAS_RUNTIME_PM(dev))
		return;

	pm_runtime_set_active(device);

	/*
	 * RPM depends on RC6 to save restore the GT HW context, so make RC6 a
	 * requirement.
	 */
	if (!intel_enable_rc6(dev)) {
		DRM_INFO("RC6 disabled, disabling runtime PM support\n");
		return;
	}

	pm_runtime_set_autosuspend_delay(device, 10000); /* 10s */
	pm_runtime_mark_last_busy(device);
	pm_runtime_use_autosuspend(device);

	pm_runtime_put_autosuspend(device);
}

/* Display audio driver power well request */
int i915_request_power_well(void)
{
	struct drm_i915_private *dev_priv;

	if (!hsw_pwr)
		return -ENODEV;

	dev_priv = container_of(hsw_pwr, struct drm_i915_private,
				power_domains);
	intel_display_power_get(dev_priv, POWER_DOMAIN_AUDIO);
	return 0;
}
EXPORT_SYMBOL_GPL(i915_request_power_well);

/* Display audio driver power well release */
int i915_release_power_well(void)
{
	struct drm_i915_private *dev_priv;

	if (!hsw_pwr)
		return -ENODEV;

	dev_priv = container_of(hsw_pwr, struct drm_i915_private,
				power_domains);
	intel_display_power_put(dev_priv, POWER_DOMAIN_AUDIO);
	return 0;
}
EXPORT_SYMBOL_GPL(i915_release_power_well);

/*
 * Private interface for the audio driver to get CDCLK in kHz.
 *
 * Caller must request power well using i915_request_power_well() prior to
 * making the call.
 */
int i915_get_cdclk_freq(void)
{
	struct drm_i915_private *dev_priv;

	if (!hsw_pwr)
		return -ENODEV;

	dev_priv = container_of(hsw_pwr, struct drm_i915_private,
				power_domains);

	return intel_ddi_get_cdclk_freq(dev_priv);
}
EXPORT_SYMBOL_GPL(i915_get_cdclk_freq);<|MERGE_RESOLUTION|>--- conflicted
+++ resolved
@@ -615,32 +615,6 @@
 		vlv_power_sequencer_reset(dev_priv);
 }
 
-<<<<<<< HEAD
-static void check_power_well_state(struct drm_i915_private *dev_priv,
-				   struct i915_power_well *power_well)
-{
-	bool enabled = power_well->ops->is_enabled(dev_priv, power_well);
-
-	if (power_well->always_on || !i915.disable_power_well) {
-		if (!enabled)
-			goto mismatch;
-
-		return;
-	}
-
-	if (enabled != (power_well->count > 0))
-		goto mismatch;
-
-	return;
-
-mismatch:
-	I915_STATE_WARN(1, "state mismatch for '%s' (always_on %d hw state %d use-count %d disable_power_well %d\n",
-		  power_well->name, power_well->always_on, enabled,
-		  power_well->count, i915.disable_power_well);
-}
-
-=======
->>>>>>> b942c653
 /**
  * intel_display_power_get - grab a power domain reference
  * @dev_priv: i915 device instance
