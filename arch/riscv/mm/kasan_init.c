// SPDX-License-Identifier: GPL-2.0
// Copyright (C) 2019 Andes Technology Corporation

#include <linux/pfn.h>
#include <linux/init_task.h>
#include <linux/kasan.h>
#include <linux/kernel.h>
#include <linux/memblock.h>
#include <linux/pgtable.h>
#include <asm/tlbflush.h>
#include <asm/fixmap.h>
#include <asm/pgalloc.h>

extern pgd_t early_pg_dir[PTRS_PER_PGD];
asmlinkage void __init kasan_early_init(void)
{
	uintptr_t i;
	pgd_t *pgd = early_pg_dir + pgd_index(KASAN_SHADOW_START);

	for (i = 0; i < PTRS_PER_PTE; ++i)
		set_pte(kasan_early_shadow_pte + i,
			mk_pte(virt_to_page(kasan_early_shadow_page),
			       PAGE_KERNEL));

	for (i = 0; i < PTRS_PER_PMD; ++i)
		set_pmd(kasan_early_shadow_pmd + i,
			pfn_pmd(PFN_DOWN
				(__pa((uintptr_t) kasan_early_shadow_pte)),
				__pgprot(_PAGE_TABLE)));

	for (i = KASAN_SHADOW_START; i < KASAN_SHADOW_END;
	     i += PGDIR_SIZE, ++pgd)
		set_pgd(pgd,
			pfn_pgd(PFN_DOWN
				(__pa(((uintptr_t) kasan_early_shadow_pmd))),
				__pgprot(_PAGE_TABLE)));

	/* init for swapper_pg_dir */
	pgd = pgd_offset_k(KASAN_SHADOW_START);

	for (i = KASAN_SHADOW_START; i < KASAN_SHADOW_END;
	     i += PGDIR_SIZE, ++pgd)
		set_pgd(pgd,
			pfn_pgd(PFN_DOWN
				(__pa(((uintptr_t) kasan_early_shadow_pmd))),
				__pgprot(_PAGE_TABLE)));

	local_flush_tlb_all();
}

static void __init kasan_populate_pte(pmd_t *pmd, unsigned long vaddr, unsigned long end)
{
	phys_addr_t phys_addr;
	pte_t *ptep, *base_pte;

	if (pmd_none(*pmd))
		base_pte = memblock_alloc(PTRS_PER_PTE * sizeof(pte_t), PAGE_SIZE);
	else
		base_pte = (pte_t *)pmd_page_vaddr(*pmd);

	ptep = base_pte + pte_index(vaddr);

	do {
		if (pte_none(*ptep)) {
			phys_addr = memblock_phys_alloc(PAGE_SIZE, PAGE_SIZE);
			set_pte(ptep, pfn_pte(PFN_DOWN(phys_addr), PAGE_KERNEL));
		}
	} while (ptep++, vaddr += PAGE_SIZE, vaddr != end);

	set_pmd(pmd, pfn_pmd(PFN_DOWN(__pa(base_pte)), PAGE_TABLE));
}

static void __init kasan_populate_pmd(pgd_t *pgd, unsigned long vaddr, unsigned long end)
{
	phys_addr_t phys_addr;
	pmd_t *pmdp, *base_pmd;
	unsigned long next;

	base_pmd = (pmd_t *)pgd_page_vaddr(*pgd);
	if (base_pmd == lm_alias(kasan_early_shadow_pmd))
		base_pmd = memblock_alloc(PTRS_PER_PMD * sizeof(pmd_t), PAGE_SIZE);

	pmdp = base_pmd + pmd_index(vaddr);

	do {
		next = pmd_addr_end(vaddr, end);

		if (pmd_none(*pmdp) && IS_ALIGNED(vaddr, PMD_SIZE) && (next - vaddr) >= PMD_SIZE) {
			phys_addr = memblock_phys_alloc(PMD_SIZE, PMD_SIZE);
			if (phys_addr) {
				set_pmd(pmdp, pfn_pmd(PFN_DOWN(phys_addr), PAGE_KERNEL));
				continue;
			}
		}

		kasan_populate_pte(pmdp, vaddr, next);
	} while (pmdp++, vaddr = next, vaddr != end);

	/*
	 * Wait for the whole PGD to be populated before setting the PGD in
	 * the page table, otherwise, if we did set the PGD before populating
	 * it entirely, memblock could allocate a page at a physical address
	 * where KASAN is not populated yet and then we'd get a page fault.
	 */
	set_pgd(pgd, pfn_pgd(PFN_DOWN(__pa(base_pmd)), PAGE_TABLE));
}

static void __init kasan_populate_pgd(unsigned long vaddr, unsigned long end)
{
	phys_addr_t phys_addr;
	pgd_t *pgdp = pgd_offset_k(vaddr);
	unsigned long next;

	do {
		next = pgd_addr_end(vaddr, end);

		/*
		 * pgdp can't be none since kasan_early_init initialized all KASAN
		 * shadow region with kasan_early_shadow_pmd: if this is stillthe case,
		 * that means we can try to allocate a hugepage as a replacement.
		 */
		if (pgd_page_vaddr(*pgdp) == (unsigned long)lm_alias(kasan_early_shadow_pmd) &&
		    IS_ALIGNED(vaddr, PGDIR_SIZE) && (next - vaddr) >= PGDIR_SIZE) {
			phys_addr = memblock_phys_alloc(PGDIR_SIZE, PGDIR_SIZE);
			if (phys_addr) {
				set_pgd(pgdp, pfn_pgd(PFN_DOWN(phys_addr), PAGE_KERNEL));
				continue;
			}
		}

		kasan_populate_pmd(pgdp, vaddr, next);
	} while (pgdp++, vaddr = next, vaddr != end);
}

static void __init kasan_populate(void *start, void *end)
{
	unsigned long vaddr = (unsigned long)start & PAGE_MASK;
	unsigned long vend = PAGE_ALIGN((unsigned long)end);

	kasan_populate_pgd(vaddr, vend);

	local_flush_tlb_all();
	memset(start, KASAN_SHADOW_INIT, end - start);
}

<<<<<<< HEAD
static void __init kasan_shallow_populate(void *start, void *end)
=======
static void __init kasan_shallow_populate_pgd(unsigned long vaddr, unsigned long end)
>>>>>>> f54c7b58
{
	unsigned long next;
	void *p;
	pgd_t *pgd_k = pgd_offset_k(vaddr);

	do {
		next = pgd_addr_end(vaddr, end);
		if (pgd_page_vaddr(*pgd_k) == (unsigned long)lm_alias(kasan_early_shadow_pmd)) {
			p = memblock_alloc(PAGE_SIZE, PAGE_SIZE);
			set_pgd(pgd_k, pfn_pgd(PFN_DOWN(__pa(p)), PAGE_TABLE));
		}
<<<<<<< HEAD
		vaddr += PAGE_SIZE;
	}

	local_flush_tlb_all();
=======
	} while (pgd_k++, vaddr = next, vaddr != end);
}

static void __init kasan_shallow_populate(void *start, void *end)
{
	unsigned long vaddr = (unsigned long)start & PAGE_MASK;
	unsigned long vend = PAGE_ALIGN((unsigned long)end);

	kasan_shallow_populate_pgd(vaddr, vend);
>>>>>>> f54c7b58
}

void __init kasan_init(void)
{
	phys_addr_t _start, _end;
	u64 i;

	/*
	 * Populate all kernel virtual address space with kasan_early_shadow_page
	 * except for the linear mapping and the modules/kernel/BPF mapping.
	 */
	kasan_populate_early_shadow((void *)KASAN_SHADOW_START,
				    (void *)kasan_mem_to_shadow((void *)
								VMEMMAP_END));
	if (IS_ENABLED(CONFIG_KASAN_VMALLOC))
		kasan_shallow_populate(
			(void *)kasan_mem_to_shadow((void *)VMALLOC_START),
			(void *)kasan_mem_to_shadow((void *)VMALLOC_END));
	else
		kasan_populate_early_shadow(
			(void *)kasan_mem_to_shadow((void *)VMALLOC_START),
			(void *)kasan_mem_to_shadow((void *)VMALLOC_END));

	/* Populate the linear mapping */
	for_each_mem_range(i, &_start, &_end) {
		void *start = (void *)__va(_start);
		void *end = (void *)__va(_end);

		if (start >= end)
			break;

		kasan_populate(kasan_mem_to_shadow(start), kasan_mem_to_shadow(end));
	}

	/* Populate kernel, BPF, modules mapping */
	kasan_populate(kasan_mem_to_shadow((const void *)MODULES_VADDR),
		       kasan_mem_to_shadow((const void *)BPF_JIT_REGION_END));

	for (i = 0; i < PTRS_PER_PTE; i++)
		set_pte(&kasan_early_shadow_pte[i],
			mk_pte(virt_to_page(kasan_early_shadow_page),
			       __pgprot(_PAGE_PRESENT | _PAGE_READ |
					_PAGE_ACCESSED)));

	memset(kasan_early_shadow_page, KASAN_SHADOW_INIT, PAGE_SIZE);
	init_task.kasan_depth = 0;
}<|MERGE_RESOLUTION|>--- conflicted
+++ resolved
@@ -143,11 +143,7 @@
 	memset(start, KASAN_SHADOW_INIT, end - start);
 }
 
-<<<<<<< HEAD
-static void __init kasan_shallow_populate(void *start, void *end)
-=======
 static void __init kasan_shallow_populate_pgd(unsigned long vaddr, unsigned long end)
->>>>>>> f54c7b58
 {
 	unsigned long next;
 	void *p;
@@ -159,12 +155,6 @@
 			p = memblock_alloc(PAGE_SIZE, PAGE_SIZE);
 			set_pgd(pgd_k, pfn_pgd(PFN_DOWN(__pa(p)), PAGE_TABLE));
 		}
-<<<<<<< HEAD
-		vaddr += PAGE_SIZE;
-	}
-
-	local_flush_tlb_all();
-=======
 	} while (pgd_k++, vaddr = next, vaddr != end);
 }
 
@@ -174,7 +164,7 @@
 	unsigned long vend = PAGE_ALIGN((unsigned long)end);
 
 	kasan_shallow_populate_pgd(vaddr, vend);
->>>>>>> f54c7b58
+	local_flush_tlb_all();
 }
 
 void __init kasan_init(void)
