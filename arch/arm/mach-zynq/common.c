/*
 * This file contains common code that is intended to be used across
 * boards so that it's not replicated.
 *
 *  Copyright (C) 2011 Xilinx
 *
 * This software is licensed under the terms of the GNU General Public
 * License version 2, as published by the Free Software Foundation, and
 * may be copied, distributed, and modified under those terms.
 *
 * This program is distributed in the hope that it will be useful,
 * but WITHOUT ANY WARRANTY; without even the implied warranty of
 * MERCHANTABILITY or FITNESS FOR A PARTICULAR PURPOSE.  See the
 * GNU General Public License for more details.
 */

#include <linux/init.h>
#include <linux/kernel.h>
#include <linux/cpumask.h>
#include <linux/platform_device.h>
#include <linux/clk.h>
#include <linux/clk/zynq.h>
#include <linux/clocksource.h>
#include <linux/of_address.h>
#include <linux/of_irq.h>
#include <linux/of_platform.h>
#include <linux/of.h>
<<<<<<< HEAD
=======
#include <linux/memblock.h>
>>>>>>> 56041bf9
#include <linux/irqchip.h>
#include <linux/irqchip/arm-gic.h>

#include <asm/mach/arch.h>
#include <asm/mach/map.h>
#include <asm/mach/time.h>
#include <asm/mach-types.h>
#include <asm/page.h>
#include <asm/pgtable.h>
#include <asm/smp_scu.h>
#include <asm/hardware/cache-l2x0.h>

#include "common.h"

void __iomem *zynq_scu_base;

<<<<<<< HEAD
=======
/**
 * zynq_memory_init - Initialize special memory
 *
 * We need to stop things allocating the low memory as DMA can't work in
 * the 1st 512K of memory.
 */
static void __init zynq_memory_init(void)
{
	if (!__pa(PAGE_OFFSET))
		memblock_reserve(__pa(PAGE_OFFSET), __pa(swapper_pg_dir));
}

>>>>>>> 56041bf9
static struct platform_device zynq_cpuidle_device = {
	.name = "cpuidle-zynq",
};

/**
 * zynq_init_machine - System specific initialization, intended to be
 *		       called from board specific initialization.
 */
static void __init zynq_init_machine(void)
{
	/*
	 * 64KB way size, 8-way associativity, parity disabled
	 */
	l2x0_of_init(0x02060000, 0xF0F0FFFF);

	of_platform_populate(NULL, of_default_bus_match_table, NULL, NULL);

	platform_device_register(&zynq_cpuidle_device);
}

static void __init zynq_timer_init(void)
{
	zynq_slcr_init();
	clocksource_of_init();
}

static struct map_desc zynq_cortex_a9_scu_map __initdata = {
	.length	= SZ_256,
	.type	= MT_DEVICE,
};

static void __init zynq_scu_map_io(void)
{
	unsigned long base;

	base = scu_a9_get_base();
	zynq_cortex_a9_scu_map.pfn = __phys_to_pfn(base);
	/* Expected address is in vmalloc area that's why simple assign here */
	zynq_cortex_a9_scu_map.virtual = base;
	iotable_init(&zynq_cortex_a9_scu_map, 1);
	zynq_scu_base = (void __iomem *)base;
	BUG_ON(!zynq_scu_base);
}

/**
 * zynq_map_io - Create memory mappings needed for early I/O.
 */
static void __init zynq_map_io(void)
{
	debug_ll_io_init();
	zynq_scu_map_io();
}

static void __init zynq_irq_init(void)
{
	gic_arch_extn.flags = IRQCHIP_SKIP_SET_WAKE | IRQCHIP_MASK_ON_SUSPEND;
	irqchip_init();
}

static void zynq_system_reset(enum reboot_mode mode, const char *cmd)
{
	zynq_slcr_system_reset();
}

static const char * const zynq_dt_match[] = {
	"xlnx,zynq-7000",
	NULL
};

DT_MACHINE_START(XILINX_EP107, "Xilinx Zynq Platform")
	.smp		= smp_ops(zynq_smp_ops),
	.map_io		= zynq_map_io,
	.init_irq	= zynq_irq_init,
	.init_machine	= zynq_init_machine,
	.init_time	= zynq_timer_init,
	.dt_compat	= zynq_dt_match,
	.reserve	= zynq_memory_init,
	.restart	= zynq_system_reset,
MACHINE_END<|MERGE_RESOLUTION|>--- conflicted
+++ resolved
@@ -25,10 +25,7 @@
 #include <linux/of_irq.h>
 #include <linux/of_platform.h>
 #include <linux/of.h>
-<<<<<<< HEAD
-=======
 #include <linux/memblock.h>
->>>>>>> 56041bf9
 #include <linux/irqchip.h>
 #include <linux/irqchip/arm-gic.h>
 
@@ -45,8 +42,6 @@
 
 void __iomem *zynq_scu_base;
 
-<<<<<<< HEAD
-=======
 /**
  * zynq_memory_init - Initialize special memory
  *
@@ -59,7 +54,6 @@
 		memblock_reserve(__pa(PAGE_OFFSET), __pa(swapper_pg_dir));
 }
 
->>>>>>> 56041bf9
 static struct platform_device zynq_cpuidle_device = {
 	.name = "cpuidle-zynq",
 };
