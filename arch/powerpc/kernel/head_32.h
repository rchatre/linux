--- conflicted
+++ resolved
@@ -130,21 +130,6 @@
 
 .macro SYSCALL_ENTRY trapno
 	mfspr	r12,SPRN_SPRG_THREAD
-<<<<<<< HEAD
-#ifdef CONFIG_VMAP_STACK
-	mfspr	r9, SPRN_SRR0
-	mfspr	r11, SPRN_SRR1
-	stw	r9, SRR0(r12)
-	stw	r11, SRR1(r12)
-#endif
-	mfcr	r10
-	lwz	r11,TASK_STACK-THREAD(r12)
-	rlwinm	r10,r10,0,4,2	/* Clear SO bit in CR */
-	addi	r11, r11, THREAD_SIZE - INT_FRAME_SIZE
-#ifdef CONFIG_VMAP_STACK
-	li	r9, MSR_KERNEL & ~(MSR_IR | MSR_RI) /* can take DTLB miss */
-	mtmsr	r9
-=======
 	mfspr	r9, SPRN_SRR1
 #ifdef CONFIG_VMAP_STACK
 	mfspr	r11, SPRN_SRR0
@@ -157,29 +142,16 @@
 #ifdef CONFIG_VMAP_STACK
 	li	r10, MSR_KERNEL & ~(MSR_IR | MSR_RI) /* can take DTLB miss */
 	mtmsr	r10
->>>>>>> 04d5ce62
 	isync
 #endif
 	tovirt_vmstack r12, r12
 	tophys_novmstack r11, r11
-<<<<<<< HEAD
-	mflr	r9
-	stw	r10,_CCR(r11)		/* save registers */
-	stw	r9, _LINK(r11)
-#ifdef CONFIG_VMAP_STACK
-	lwz	r10, SRR0(r12)
-	lwz	r9, SRR1(r12)
-#else
-	mfspr	r10,SPRN_SRR0
-	mfspr	r9,SPRN_SRR1
-=======
 	mflr	r10
 	stw	r10, _LINK(r11)
 #ifdef CONFIG_VMAP_STACK
 	mfctr	r10
 #else
 	mfspr	r10,SPRN_SRR0
->>>>>>> 04d5ce62
 #endif
 	stw	r1,GPR1(r11)
 	stw	r1,0(r11)
@@ -306,54 +278,6 @@
 #endif
 .endm
 
-.macro save_dar_dsisr_on_stack reg1, reg2, sp
-#ifndef CONFIG_VMAP_STACK
-	mfspr	\reg1, SPRN_DAR
-	mfspr	\reg2, SPRN_DSISR
-	stw	\reg1, _DAR(\sp)
-	stw	\reg2, _DSISR(\sp)
-#endif
-.endm
-
-.macro get_and_save_dar_dsisr_on_stack reg1, reg2, sp
-#ifdef CONFIG_VMAP_STACK
-	lwz	\reg1, _DAR(\sp)
-	lwz	\reg2, _DSISR(\sp)
-#else
-	save_dar_dsisr_on_stack \reg1, \reg2, \sp
-#endif
-.endm
-
-.macro tovirt_vmstack dst, src
-#ifdef CONFIG_VMAP_STACK
-	tovirt(\dst, \src)
-#else
-	.ifnc	\dst, \src
-	mr	\dst, \src
-	.endif
-#endif
-.endm
-
-.macro tovirt_novmstack dst, src
-#ifndef CONFIG_VMAP_STACK
-	tovirt(\dst, \src)
-#else
-	.ifnc	\dst, \src
-	mr	\dst, \src
-	.endif
-#endif
-.endm
-
-.macro tophys_novmstack dst, src
-#ifndef CONFIG_VMAP_STACK
-	tophys(\dst, \src)
-#else
-	.ifnc	\dst, \src
-	mr	\dst, \src
-	.endif
-#endif
-.endm
-
 /*
  * Note: code which follows this uses cr0.eq (set if from kernel),
  * r11, r12 (SRR0), and r9 (SRR1).
