/*
 * Copyright (C) 1994 Linus Torvalds
 *
 * Pentium III FXSR, SSE support
 * General FPU state handling cleanups
 *	Gareth Hughes <gareth@valinux.com>, May 2000
 * x86-64 work by Andi Kleen 2002
 */

#ifndef _ASM_X86_I387_H
#define _ASM_X86_I387_H

#ifndef __ASSEMBLY__

#include <linux/sched.h>
#include <linux/kernel_stat.h>
#include <linux/regset.h>
#include <linux/hardirq.h>
#include <linux/slab.h>
#include <asm/asm.h>
#include <asm/cpufeature.h>
#include <asm/processor.h>
#include <asm/sigcontext.h>
#include <asm/user.h>
#include <asm/uaccess.h>
#include <asm/xsave.h>

extern unsigned int sig_xstate_size;
extern void fpu_init(void);
extern void mxcsr_feature_mask_init(void);
extern int init_fpu(struct task_struct *child);
extern asmlinkage void math_state_restore(void);
extern void __math_state_restore(void);
extern int dump_fpu(struct pt_regs *, struct user_i387_struct *);

extern user_regset_active_fn fpregs_active, xfpregs_active;
extern user_regset_get_fn fpregs_get, xfpregs_get, fpregs_soft_get,
				xstateregs_get;
extern user_regset_set_fn fpregs_set, xfpregs_set, fpregs_soft_set,
				 xstateregs_set;

/*
 * xstateregs_active == fpregs_active. Please refer to the comment
 * at the definition of fpregs_active.
 */
#define xstateregs_active	fpregs_active

extern struct _fpx_sw_bytes fx_sw_reserved;
#ifdef CONFIG_IA32_EMULATION
extern unsigned int sig_xstate_ia32_size;
extern struct _fpx_sw_bytes fx_sw_reserved_ia32;
struct _fpstate_ia32;
struct _xstate_ia32;
extern int save_i387_xstate_ia32(void __user *buf);
extern int restore_i387_xstate_ia32(void __user *buf);
#endif

#ifdef CONFIG_MATH_EMULATION
extern void finit_soft_fpu(struct i387_soft_struct *soft);
#else
static inline void finit_soft_fpu(struct i387_soft_struct *soft) {}
#endif

#define X87_FSW_ES (1 << 7)	/* Exception Summary */

static __always_inline __pure bool use_xsaveopt(void)
{
	return static_cpu_has(X86_FEATURE_XSAVEOPT);
}

static __always_inline __pure bool use_xsave(void)
{
	return static_cpu_has(X86_FEATURE_XSAVE);
}

static __always_inline __pure bool use_fxsr(void)
{
        return static_cpu_has(X86_FEATURE_FXSR);
}

extern void __sanitize_i387_state(struct task_struct *);

static inline void sanitize_i387_state(struct task_struct *tsk)
{
	if (!use_xsaveopt())
		return;
	__sanitize_i387_state(tsk);
}

#ifdef CONFIG_X86_64
static inline int fxrstor_checking(struct i387_fxsave_struct *fx)
{
	int err;

	/* See comment in fxsave() below. */
	asm volatile("1:  rex64/fxrstor (%[fx])\n\t"
		     "2:\n"
		     ".section .fixup,\"ax\"\n"
		     "3:  movl $-1,%[err]\n"
		     "    jmp  2b\n"
		     ".previous\n"
		     _ASM_EXTABLE(1b, 3b)
		     : [err] "=r" (err)
		     : [fx] "R" (fx), "m" (*fx), "0" (0));
	return err;
}

static inline int fxsave_user(struct i387_fxsave_struct __user *fx)
{
	int err;

	/*
	 * Clear the bytes not touched by the fxsave and reserved
	 * for the SW usage.
	 */
	err = __clear_user(&fx->sw_reserved,
			   sizeof(struct _fpx_sw_bytes));
	if (unlikely(err))
		return -EFAULT;

	/* See comment in fxsave() below. */
	asm volatile("1:  rex64/fxsave (%[fx])\n\t"
		     "2:\n"
		     ".section .fixup,\"ax\"\n"
		     "3:  movl $-1,%[err]\n"
		     "    jmp  2b\n"
		     ".previous\n"
		     _ASM_EXTABLE(1b, 3b)
		     : [err] "=r" (err), "=m" (*fx)
		     : [fx] "R" (fx), "0" (0));
	if (unlikely(err) &&
	    __clear_user(fx, sizeof(struct i387_fxsave_struct)))
		err = -EFAULT;
	/* No need to clear here because the caller clears USED_MATH */
	return err;
}

static inline void fpu_fxsave(struct fpu *fpu)
{
	/* Using "rex64; fxsave %0" is broken because, if the memory operand
	   uses any extended registers for addressing, a second REX prefix
	   will be generated (to the assembler, rex64 followed by semicolon
<<<<<<< HEAD
	   is a separate instruction), and hence the 64-bitness is lost. */
#ifdef CONFIG_AS_FXSAVEQ
	/* Using "fxsaveq %0" would be the ideal choice, but is only supported
	   starting with gas 2.16. */
	__asm__ __volatile__("fxsaveq %0"
			     : "=m" (fpu->state->fxsave));
#elif 0
	/* Using, as a workaround, the properly prefixed form below isn't
=======
	   is a separate instruction), and hence the 64-bitness is lost.
	   Using "fxsaveq %0" would be the ideal choice, but is only supported
	   starting with gas 2.16.
	asm volatile("fxsaveq %0"
		     : "=m" (fpu->state->fxsave));
	   Using, as a workaround, the properly prefixed form below isn't
>>>>>>> b2b57fe0
	   accepted by any binutils version so far released, complaining that
	   the same type of prefix is used twice if an extended register is
	   needed for addressing (fix submitted to mainline 2005-11-21).
	asm volatile("rex64/fxsave %0"
		     : "=m" (fpu->state->fxsave));
	   This, however, we can work around by forcing the compiler to select
	   an addressing mode that doesn't require extended registers. */
	asm volatile("rex64/fxsave (%[fx])"
		     : "=m" (fpu->state->fxsave)
		     : [fx] "R" (&fpu->state->fxsave));
}

#else  /* CONFIG_X86_32 */

/* perform fxrstor iff the processor has extended states, otherwise frstor */
static inline int fxrstor_checking(struct i387_fxsave_struct *fx)
{
	/*
	 * The "nop" is needed to make the instructions the same
	 * length.
	 */
	alternative_input(
		"nop ; frstor %1",
		"fxrstor %1",
		X86_FEATURE_FXSR,
		"m" (*fx));

	return 0;
}

static inline void fpu_fxsave(struct fpu *fpu)
{
	asm volatile("fxsave %[fx]"
		     : [fx] "=m" (fpu->state->fxsave));
}

#endif	/* CONFIG_X86_64 */

/* We need a safe address that is cheap to find and that is already
   in L1 during context switch. The best choices are unfortunately
   different for UP and SMP */
#ifdef CONFIG_SMP
#define safe_address (__per_cpu_offset[0])
#else
#define safe_address (kstat_cpu(0).cpustat.user)
#endif

/*
 * These must be called with preempt disabled
 */
static inline void fpu_save_init(struct fpu *fpu)
{
	if (use_xsave()) {
		fpu_xsave(fpu);

		/*
		 * xsave header may indicate the init state of the FP.
		 */
		if (!(fpu->state->xsave.xsave_hdr.xstate_bv & XSTATE_FP))
			return;
	} else if (use_fxsr()) {
		fpu_fxsave(fpu);
	} else {
		asm volatile("fsave %[fx]; fwait"
			     : [fx] "=m" (fpu->state->fsave));
		return;
	}

	if (unlikely(fpu->state->fxsave.swd & X87_FSW_ES))
		asm volatile("fnclex");

	/* AMD K7/K8 CPUs don't save/restore FDP/FIP/FOP unless an exception
	   is pending.  Clear the x87 state here by setting it to fixed
	   values. safe_address is a random variable that should be in L1 */
	alternative_input(
		ASM_NOP8 ASM_NOP2,
		"emms\n\t"	  	/* clear stack tags */
		"fildl %P[addr]",	/* set F?P to defined value */
		X86_FEATURE_FXSAVE_LEAK,
		[addr] "m" (safe_address));
}

static inline void __save_init_fpu(struct task_struct *tsk)
{
	fpu_save_init(&tsk->thread.fpu);
	task_thread_info(tsk)->status &= ~TS_USEDFPU;
}

static inline int fpu_fxrstor_checking(struct fpu *fpu)
{
	return fxrstor_checking(&fpu->state->fxsave);
}

static inline int fpu_restore_checking(struct fpu *fpu)
{
	if (use_xsave())
		return fpu_xrstor_checking(fpu);
	else
		return fpu_fxrstor_checking(fpu);
}

static inline int restore_fpu_checking(struct task_struct *tsk)
{
	return fpu_restore_checking(&tsk->thread.fpu);
}

/*
 * Signal frame handlers...
 */
extern int save_i387_xstate(void __user *buf);
extern int restore_i387_xstate(void __user *buf);

static inline void __unlazy_fpu(struct task_struct *tsk)
{
	if (task_thread_info(tsk)->status & TS_USEDFPU) {
		__save_init_fpu(tsk);
		stts();
	} else
		tsk->fpu_counter = 0;
}

static inline void __clear_fpu(struct task_struct *tsk)
{
	if (task_thread_info(tsk)->status & TS_USEDFPU) {
		/* Ignore delayed exceptions from user space */
		asm volatile("1: fwait\n"
			     "2:\n"
			     _ASM_EXTABLE(1b, 2b));
		task_thread_info(tsk)->status &= ~TS_USEDFPU;
		stts();
	}
}

static inline void kernel_fpu_begin(void)
{
	struct thread_info *me = current_thread_info();
	preempt_disable();
	if (me->status & TS_USEDFPU)
		__save_init_fpu(me->task);
	else
		clts();
}

static inline void kernel_fpu_end(void)
{
	stts();
	preempt_enable();
}

static inline bool irq_fpu_usable(void)
{
	struct pt_regs *regs;

	return !in_interrupt() || !(regs = get_irq_regs()) || \
		user_mode(regs) || (read_cr0() & X86_CR0_TS);
}

/*
 * Some instructions like VIA's padlock instructions generate a spurious
 * DNA fault but don't modify SSE registers. And these instructions
 * get used from interrupt context as well. To prevent these kernel instructions
 * in interrupt context interacting wrongly with other user/kernel fpu usage, we
 * should use them only in the context of irq_ts_save/restore()
 */
static inline int irq_ts_save(void)
{
	/*
	 * If in process context and not atomic, we can take a spurious DNA fault.
	 * Otherwise, doing clts() in process context requires disabling preemption
	 * or some heavy lifting like kernel_fpu_begin()
	 */
	if (!in_atomic())
		return 0;

	if (read_cr0() & X86_CR0_TS) {
		clts();
		return 1;
	}

	return 0;
}

static inline void irq_ts_restore(int TS_state)
{
	if (TS_state)
		stts();
}

/*
 * These disable preemption on their own and are safe
 */
static inline void save_init_fpu(struct task_struct *tsk)
{
	preempt_disable();
	__save_init_fpu(tsk);
	stts();
	preempt_enable();
}

static inline void unlazy_fpu(struct task_struct *tsk)
{
	preempt_disable();
	__unlazy_fpu(tsk);
	preempt_enable();
}

static inline void clear_fpu(struct task_struct *tsk)
{
	preempt_disable();
	__clear_fpu(tsk);
	preempt_enable();
}

/*
 * i387 state interaction
 */
static inline unsigned short get_fpu_cwd(struct task_struct *tsk)
{
	if (cpu_has_fxsr) {
		return tsk->thread.fpu.state->fxsave.cwd;
	} else {
		return (unsigned short)tsk->thread.fpu.state->fsave.cwd;
	}
}

static inline unsigned short get_fpu_swd(struct task_struct *tsk)
{
	if (cpu_has_fxsr) {
		return tsk->thread.fpu.state->fxsave.swd;
	} else {
		return (unsigned short)tsk->thread.fpu.state->fsave.swd;
	}
}

static inline unsigned short get_fpu_mxcsr(struct task_struct *tsk)
{
	if (cpu_has_xmm) {
		return tsk->thread.fpu.state->fxsave.mxcsr;
	} else {
		return MXCSR_DEFAULT;
	}
}

static bool fpu_allocated(struct fpu *fpu)
{
	return fpu->state != NULL;
}

static inline int fpu_alloc(struct fpu *fpu)
{
	if (fpu_allocated(fpu))
		return 0;
	fpu->state = kmem_cache_alloc(task_xstate_cachep, GFP_KERNEL);
	if (!fpu->state)
		return -ENOMEM;
	WARN_ON((unsigned long)fpu->state & 15);
	return 0;
}

static inline void fpu_free(struct fpu *fpu)
{
	if (fpu->state) {
		kmem_cache_free(task_xstate_cachep, fpu->state);
		fpu->state = NULL;
	}
}

static inline void fpu_copy(struct fpu *dst, struct fpu *src)
{
	memcpy(dst->state, src->state, xstate_size);
}

extern void fpu_finit(struct fpu *fpu);

#endif /* __ASSEMBLY__ */

#endif /* _ASM_X86_I387_H */<|MERGE_RESOLUTION|>--- conflicted
+++ resolved
@@ -140,23 +140,15 @@
 	/* Using "rex64; fxsave %0" is broken because, if the memory operand
 	   uses any extended registers for addressing, a second REX prefix
 	   will be generated (to the assembler, rex64 followed by semicolon
-<<<<<<< HEAD
 	   is a separate instruction), and hence the 64-bitness is lost. */
+
 #ifdef CONFIG_AS_FXSAVEQ
 	/* Using "fxsaveq %0" would be the ideal choice, but is only supported
 	   starting with gas 2.16. */
 	__asm__ __volatile__("fxsaveq %0"
 			     : "=m" (fpu->state->fxsave));
-#elif 0
+#else
 	/* Using, as a workaround, the properly prefixed form below isn't
-=======
-	   is a separate instruction), and hence the 64-bitness is lost.
-	   Using "fxsaveq %0" would be the ideal choice, but is only supported
-	   starting with gas 2.16.
-	asm volatile("fxsaveq %0"
-		     : "=m" (fpu->state->fxsave));
-	   Using, as a workaround, the properly prefixed form below isn't
->>>>>>> b2b57fe0
 	   accepted by any binutils version so far released, complaining that
 	   the same type of prefix is used twice if an extended register is
 	   needed for addressing (fix submitted to mainline 2005-11-21).
@@ -167,6 +159,7 @@
 	asm volatile("rex64/fxsave (%[fx])"
 		     : "=m" (fpu->state->fxsave)
 		     : [fx] "R" (&fpu->state->fxsave));
+#endif
 }
 
 #else  /* CONFIG_X86_32 */
