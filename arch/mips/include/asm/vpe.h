--- conflicted
+++ resolved
@@ -62,7 +62,6 @@
 	unsigned long len;
 	char *pbuffer;
 	unsigned long plen;
-	unsigned int uid, gid;
 	char cwd[VPE_PATH_MAX];
 
 	unsigned long __start;
@@ -112,8 +111,6 @@
 int vpe_notify(int index, struct vpe_notifications *notify);
 
 void *vpe_get_shared(int index);
-int vpe_getuid(int index);
-int vpe_getgid(int index);
 char *vpe_getcwd(int index);
 
 struct vpe *get_vpe(int minor);
@@ -125,13 +122,8 @@
 void *alloc_progmem(unsigned long len);
 void release_progmem(void *ptr);
 
-<<<<<<< HEAD
-extern void *vpe_get_shared(int index);
-extern char *vpe_getcwd(int index);
-=======
 int __weak vpe_run(struct vpe *v);
 void cleanup_tc(struct tc *tc);
->>>>>>> b26a21c1
 
 int __init vpe_module_init(void);
 void __exit vpe_module_exit(void);
