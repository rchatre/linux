--- conflicted
+++ resolved
@@ -356,11 +356,8 @@
  	}
 
 	perf_session__set_id_hdr_size(session);
-<<<<<<< HEAD
-=======
 out:
 	return rc;
->>>>>>> 4a8e43fe
 }
 
 static int process_buildids(struct perf_record *rec)
