--- conflicted
+++ resolved
@@ -145,11 +145,7 @@
 	unmap->dev_bus_addr = 0;
 }
 
-<<<<<<< HEAD
-int arch_gnttab_init(unsigned long nr_shared, unsigned long nr_status);
-=======
 int arch_gnttab_init(unsigned long nr_shared);
->>>>>>> bfe01a5b
 int arch_gnttab_map_shared(xen_pfn_t *frames, unsigned long nr_gframes,
 			   unsigned long max_nr_gframes,
 			   void **__shared);
