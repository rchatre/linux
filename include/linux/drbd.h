--- conflicted
+++ resolved
@@ -52,17 +52,10 @@
 #endif
 
 extern const char *drbd_buildtag(void);
-<<<<<<< HEAD
-#define REL_VERSION "8.3.14"
-#define API_VERSION 88
-#define PRO_VERSION_MIN 86
-#define PRO_VERSION_MAX 97
-=======
 #define REL_VERSION "8.4.2"
 #define API_VERSION 1
 #define PRO_VERSION_MIN 86
 #define PRO_VERSION_MAX 101
->>>>>>> 328e0f12
 
 
 enum drbd_io_error_p {
